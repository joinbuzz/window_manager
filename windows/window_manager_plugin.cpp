#include "include/window_manager/window_manager_plugin.h"

// This must be included before many other Windows headers.
#include <windows.h>

#include <flutter/method_channel.h>
#include <flutter/plugin_registrar_windows.h>
#include <flutter/standard_method_codec.h>

#include <codecvt>
#include <map>
#include <memory>
#include <sstream>

#include "window_manager.cpp"

namespace {
std::unique_ptr<
    flutter::MethodChannel<flutter::EncodableValue>,
    std::default_delete<flutter::MethodChannel<flutter::EncodableValue>>>
    channel = nullptr;

class WindowManagerPlugin : public flutter::Plugin {
 public:
  static void RegisterWithRegistrar(flutter::PluginRegistrarWindows* registrar);

  WindowManagerPlugin(flutter::PluginRegistrarWindows* registrar);

  virtual ~WindowManagerPlugin();

 private:
  WindowManager* window_manager;
  flutter::PluginRegistrarWindows* registrar;

  // The ID of the WindowProc delegate registration.
  int window_proc_id = -1;

  void WindowManagerPlugin::_EmitEvent(std::string eventName);
  // Called for top-level WindowProc delegation.
  std::optional<LRESULT> WindowManagerPlugin::HandleWindowProc(HWND hWnd,
                                                               UINT message,
                                                               WPARAM wParam,
                                                               LPARAM lParam);
  // Called when a method is called on this plugin's channel from Dart.
  void HandleMethodCall(
      const flutter::MethodCall<flutter::EncodableValue>& method_call,
      std::unique_ptr<flutter::MethodResult<flutter::EncodableValue>> result);
};

// static
void WindowManagerPlugin::RegisterWithRegistrar(
    flutter::PluginRegistrarWindows* registrar) {
  channel = std::make_unique<flutter::MethodChannel<flutter::EncodableValue>>(
      registrar->messenger(), "window_manager",
      &flutter::StandardMethodCodec::GetInstance());

  auto plugin = std::make_unique<WindowManagerPlugin>(registrar);

  channel->SetMethodCallHandler(
      [plugin_pointer = plugin.get()](const auto& call, auto result) {
        plugin_pointer->HandleMethodCall(call, std::move(result));
      });

  registrar->AddPlugin(std::move(plugin));
}

WindowManagerPlugin::WindowManagerPlugin(
    flutter::PluginRegistrarWindows* registrar)
    : registrar(registrar) {
  window_manager = new WindowManager();
  window_proc_id = registrar->RegisterTopLevelWindowProcDelegate(
      [this](HWND hWnd, UINT message, WPARAM wParam, LPARAM lParam) {
        return HandleWindowProc(hWnd, message, wParam, lParam);
      });
}

WindowManagerPlugin::~WindowManagerPlugin() {
  registrar->UnregisterTopLevelWindowProcDelegate(window_proc_id);
}

void WindowManagerPlugin::_EmitEvent(std::string eventName) {
  flutter::EncodableMap args = flutter::EncodableMap();
  args[flutter::EncodableValue("eventName")] =
      flutter::EncodableValue(eventName);
  channel->InvokeMethod("onEvent",
                        std::make_unique<flutter::EncodableValue>(args));
}

std::optional<LRESULT> WindowManagerPlugin::HandleWindowProc(HWND hWnd,
                                                             UINT message,
                                                             WPARAM wParam,
                                                             LPARAM lParam) {
  std::optional<LRESULT> result = std::nullopt;

  if (message == WM_NCCALCSIZE) {
    if (wParam && window_manager->is_frameless) {
      SetWindowLong(hWnd, 0, 0);
      return 1;
    }

    if (wParam && window_manager->title_bar_style_ == "hidden") {
      WINDOWPLACEMENT wPos;
      wPos.length = sizeof(wPos);
      GetWindowPlacement(hWnd, &wPos);
      RECT borderThickness;
      SetRectEmpty(&borderThickness);
      AdjustWindowRectEx(&borderThickness,
                         GetWindowLongPtr(hWnd, GWL_STYLE) & ~WS_CAPTION, FALSE,
                         NULL);
      NCCALCSIZE_PARAMS* sz = reinterpret_cast<NCCALCSIZE_PARAMS*>(lParam);

      // Add 1 pixel to the top border to make the window resizable from the top
      // border
      sz->rgrc[0].top += 1;
      sz->rgrc[0].right -= borderThickness.right;
      sz->rgrc[0].bottom -= borderThickness.bottom;
      sz->rgrc[0].left -= borderThickness.left;

      return (WVR_HREDRAW | WVR_VREDRAW);
    }
  }
  if (message == WM_NCPAINT) {
    if (window_manager->title_bar_style_ == "hidden")
      return 1;
  } else if (message == WM_NCHITTEST) {
    if (!window_manager->is_resizable_) {
      return HTNOWHERE;
    }
  } else if (message == WM_GETMINMAXINFO) {
    MINMAXINFO* info = reinterpret_cast<MINMAXINFO*>(lParam);
    // For the special "unconstrained" values, leave the defaults.
    if (window_manager->minimum_size.x != 0)
      info->ptMinTrackSize.x = window_manager->minimum_size.x;
    if (window_manager->minimum_size.y != 0)
      info->ptMinTrackSize.y = window_manager->minimum_size.y;
    if (window_manager->maximum_size.x != -1)
      info->ptMaxTrackSize.x = window_manager->maximum_size.x;
    if (window_manager->maximum_size.y != -1)
      info->ptMaxTrackSize.y = window_manager->maximum_size.y;
    result = 0;
  } else if (message == WM_NCACTIVATE) {
    if (wParam == TRUE) {
      _EmitEvent("focus");
    } else {
      _EmitEvent("blur");
    }

    if (window_manager->title_bar_style_ == "hidden")
      return 1;
  } else if (message == WM_MOVING) {
    _EmitEvent("move");
  } else if (message == WM_SIZING) {
    _EmitEvent("resize");
  } else if (message == WM_SIZE) {
    LONG_PTR gwlStyle =
        GetWindowLongPtr(window_manager->GetMainWindow(), GWL_STYLE);
    if ((gwlStyle & (WS_CAPTION | WS_THICKFRAME)) == 0 &&
        wParam == SIZE_MAXIMIZED) {
      _EmitEvent("enter-full-screen");
      window_manager->last_state = STATE_FULLSCREEN_ENTERED;
    } else if (window_manager->last_state == STATE_FULLSCREEN_ENTERED &&
               wParam == SIZE_RESTORED) {
      _EmitEvent("leave-full-screen");
      window_manager->last_state = STATE_NORMAL;
    } else if (wParam == SIZE_MAXIMIZED) {
      _EmitEvent("maximize");
      window_manager->last_state = STATE_MAXIMIZED;
    } else if (wParam == SIZE_MINIMIZED) {
      _EmitEvent("minimize");
      window_manager->last_state = STATE_MINIMIZED;
    } else if (wParam == SIZE_RESTORED) {
      if (window_manager->last_state == STATE_MAXIMIZED) {
        _EmitEvent("unmaximize");
        window_manager->last_state = STATE_NORMAL;
      } else if (window_manager->last_state == STATE_MINIMIZED) {
        _EmitEvent("restore");
        window_manager->last_state = STATE_NORMAL;
      }
    }
  } else if (message == WM_CLOSE) {
    _EmitEvent("close");
    if (window_manager->IsPreventClose()) {
      return -1;
    } else {
      return std::nullopt;
    }
  }
  return result;
}

void WindowManagerPlugin::HandleMethodCall(
    const flutter::MethodCall<flutter::EncodableValue>& method_call,
    std::unique_ptr<flutter::MethodResult<flutter::EncodableValue>> result) {
  std::string method_name = method_call.method_name();

  if (method_name.compare("ensureInitialized") == 0) {
    window_manager->native_window =
        ::GetAncestor(registrar->GetView()->GetNativeWindow(), GA_ROOT);
    result->Success(flutter::EncodableValue(true));
  } else if (method_name.compare("waitUntilReadyToShow") == 0) {
    window_manager->WaitUntilReadyToShow();
    result->Success(flutter::EncodableValue(true));
  } else if (method_name.compare("setAsFrameless") == 0) {
    window_manager->SetAsFrameless();
    result->Success(flutter::EncodableValue(true));
  } else if (method_name.compare("close") == 0) {
    window_manager->Close();
    result->Success(flutter::EncodableValue(true));
  } else if (method_name.compare("focus") == 0) {
    window_manager->Focus();
    result->Success(flutter::EncodableValue(true));
  } else if (method_name.compare("blur") == 0) {
    window_manager->Blur();
    result->Success(flutter::EncodableValue(true));
  } else if (method_name.compare("isFocused") == 0) {
    bool value = window_manager->IsFocused();
    result->Success(flutter::EncodableValue(value));
  } else if (method_name.compare("show") == 0) {
    window_manager->Show();
    result->Success(flutter::EncodableValue(true));
  } else if (method_name.compare("hide") == 0) {
    window_manager->Hide();
    result->Success(flutter::EncodableValue(true));
  } else if (method_name.compare("isVisible") == 0) {
    bool value = window_manager->IsVisible();
    result->Success(flutter::EncodableValue(value));
  } else if (method_name.compare("isMaximized") == 0) {
    bool value = window_manager->IsMaximized();
    result->Success(flutter::EncodableValue(value));
  } else if (method_name.compare("maximize") == 0) {
    window_manager->Maximize();
    result->Success(flutter::EncodableValue(true));
  } else if (method_name.compare("unmaximize") == 0) {
    window_manager->Unmaximize();
    result->Success(flutter::EncodableValue(true));
  } else if (method_name.compare("isMinimized") == 0) {
    bool value = window_manager->IsMinimized();
    result->Success(flutter::EncodableValue(value));
  } else if (method_name.compare("minimize") == 0) {
    window_manager->Minimize();
    result->Success(flutter::EncodableValue(true));
  } else if (method_name.compare("restore") == 0) {
    window_manager->Restore();
    result->Success(flutter::EncodableValue(true));
  } else if (method_name.compare("isFullScreen") == 0) {
    bool value = window_manager->IsFullScreen();
    result->Success(flutter::EncodableValue(value));
  } else if (method_name.compare("setFullScreen") == 0) {
    const flutter::EncodableMap& args =
        std::get<flutter::EncodableMap>(*method_call.arguments());
    window_manager->SetFullScreen(args);
    result->Success(flutter::EncodableValue(true));
  } else if (method_name.compare("setBackgroundColor") == 0) {
    const flutter::EncodableMap& args =
        std::get<flutter::EncodableMap>(*method_call.arguments());
    window_manager->SetBackgroundColor(args);
    result->Success(flutter::EncodableValue(true));
  } else if (method_name.compare("getPosition") == 0) {
    const flutter::EncodableMap& args =
        std::get<flutter::EncodableMap>(*method_call.arguments());
    flutter::EncodableMap value = window_manager->GetPosition(args);
    result->Success(flutter::EncodableValue(value));
  } else if (method_name.compare("setPosition") == 0) {
    const flutter::EncodableMap& args =
        std::get<flutter::EncodableMap>(*method_call.arguments());
    window_manager->SetPosition(args);
    result->Success(flutter::EncodableValue(true));
  } else if (method_name.compare("getSize") == 0) {
    const flutter::EncodableMap& args =
        std::get<flutter::EncodableMap>(*method_call.arguments());
    flutter::EncodableMap value = window_manager->GetSize(args);
    result->Success(flutter::EncodableValue(value));
  } else if (method_name.compare("setSize") == 0) {
    const flutter::EncodableMap& args =
        std::get<flutter::EncodableMap>(*method_call.arguments());
    window_manager->SetSize(args);
    result->Success(flutter::EncodableValue(true));
  } else if (method_name.compare("setMinimumSize") == 0) {
    const flutter::EncodableMap& args =
        std::get<flutter::EncodableMap>(*method_call.arguments());
    window_manager->SetMinimumSize(args);
    result->Success(flutter::EncodableValue(true));
  } else if (method_name.compare("setMaximumSize") == 0) {
    const flutter::EncodableMap& args =
        std::get<flutter::EncodableMap>(*method_call.arguments());
    window_manager->SetMaximumSize(args);
    result->Success(flutter::EncodableValue(true));
  } else if (method_name.compare("isResizable") == 0) {
    bool value = window_manager->IsResizable();
    result->Success(flutter::EncodableValue(value));
  } else if (method_name.compare("setResizable") == 0) {
    const flutter::EncodableMap& args =
        std::get<flutter::EncodableMap>(*method_call.arguments());
    window_manager->SetResizable(args);
    result->Success(flutter::EncodableValue(true));
  } else if (method_name.compare("isMinimizable") == 0) {
    bool value = window_manager->IsMinimizable();
    result->Success(flutter::EncodableValue(value));
  } else if (method_name.compare("setMinimizable") == 0) {
    const flutter::EncodableMap& args =
        std::get<flutter::EncodableMap>(*method_call.arguments());
    window_manager->SetMinimizable(args);
    result->Success(flutter::EncodableValue(true));
  } else if (method_name.compare("isClosable") == 0) {
    bool value = window_manager->IsClosable();
    result->Success(flutter::EncodableValue(value));
  } else if (method_name.compare("setClosable") == 0) {
    const flutter::EncodableMap& args =
        std::get<flutter::EncodableMap>(*method_call.arguments());
    window_manager->SetClosable(args);
    result->Success(flutter::EncodableValue(true));
  } else if (method_name.compare("isAlwaysOnTop") == 0) {
    bool value = window_manager->IsAlwaysOnTop();
    result->Success(flutter::EncodableValue(value));
  } else if (method_name.compare("setAlwaysOnTop") == 0) {
    const flutter::EncodableMap& args =
        std::get<flutter::EncodableMap>(*method_call.arguments());
    window_manager->SetAlwaysOnTop(args);
    result->Success(flutter::EncodableValue(true));
  } else if (method_name.compare("getTitle") == 0) {
    std::string value = window_manager->GetTitle();
    result->Success(flutter::EncodableValue(value));
  } else if (method_name.compare("setTitle") == 0) {
    const flutter::EncodableMap& args =
        std::get<flutter::EncodableMap>(*method_call.arguments());
    window_manager->SetTitle(args);
    result->Success(flutter::EncodableValue(true));
  } else if (method_name.compare("setTitleBarStyle") == 0) {
    const flutter::EncodableMap& args =
        std::get<flutter::EncodableMap>(*method_call.arguments());
    window_manager->SetTitleBarStyle(args);
    result->Success(flutter::EncodableValue(true));
  } else if (method_name.compare("getTitleBarHeight") == 0) {
    int value = window_manager->GetTitleBarHeight();
    result->Success(flutter::EncodableValue(value));
  } else if (method_name.compare("setSkipTaskbar") == 0) {
    const flutter::EncodableMap& args =
        std::get<flutter::EncodableMap>(*method_call.arguments());
    window_manager->SetSkipTaskbar(args);
    result->Success(flutter::EncodableValue(true));
  } else if (method_name.compare("getOpacity") == 0) {
    double value = window_manager->GetOpacity();
    result->Success(flutter::EncodableValue(value));
  } else if (method_name.compare("setOpacity") == 0) {
    const flutter::EncodableMap& args =
        std::get<flutter::EncodableMap>(*method_call.arguments());
    window_manager->SetOpacity(args);
    result->Success(flutter::EncodableValue(true));
  } else if (method_name.compare("startDragging") == 0) {
    window_manager->StartDragging();
    result->Success(flutter::EncodableValue(true));
  } else if (method_name.compare("getPrimaryDisplay") == 0) {
    const flutter::EncodableMap& args =
        std::get<flutter::EncodableMap>(*method_call.arguments());
    flutter::EncodableMap value = window_manager->GetPrimaryDisplay(args);
    result->Success(flutter::EncodableValue(value));
  } else if (method_name.compare("setPreventClose") == 0) {
    const flutter::EncodableMap& args =
        std::get<flutter::EncodableMap>(*method_call.arguments());
    window_manager->SetPreventClose(args);
<<<<<<< HEAD
  } else if (method_name.compare("isPreventClose") == 0) {
=======
  } else if (method_name.compare("setPreventClose") == 0) {
>>>>>>> 3c8dec04
    auto res = window_manager->IsPreventClose();
    result->Success(flutter::EncodableValue(res));
  } else {
    result->NotImplemented();
  }
}

}  // namespace

void WindowManagerPluginRegisterWithRegistrar(
    FlutterDesktopPluginRegistrarRef registrar) {
  WindowManagerPlugin::RegisterWithRegistrar(
      flutter::PluginRegistrarManager::GetInstance()
          ->GetRegistrar<flutter::PluginRegistrarWindows>(registrar));
}
<|MERGE_RESOLUTION|>--- conflicted
+++ resolved
@@ -1,380 +1,377 @@
-#include "include/window_manager/window_manager_plugin.h"
-
-// This must be included before many other Windows headers.
-#include <windows.h>
-
-#include <flutter/method_channel.h>
-#include <flutter/plugin_registrar_windows.h>
-#include <flutter/standard_method_codec.h>
-
-#include <codecvt>
-#include <map>
-#include <memory>
-#include <sstream>
-
-#include "window_manager.cpp"
-
-namespace {
-std::unique_ptr<
-    flutter::MethodChannel<flutter::EncodableValue>,
-    std::default_delete<flutter::MethodChannel<flutter::EncodableValue>>>
-    channel = nullptr;
-
-class WindowManagerPlugin : public flutter::Plugin {
- public:
-  static void RegisterWithRegistrar(flutter::PluginRegistrarWindows* registrar);
-
-  WindowManagerPlugin(flutter::PluginRegistrarWindows* registrar);
-
-  virtual ~WindowManagerPlugin();
-
- private:
-  WindowManager* window_manager;
-  flutter::PluginRegistrarWindows* registrar;
-
-  // The ID of the WindowProc delegate registration.
-  int window_proc_id = -1;
-
-  void WindowManagerPlugin::_EmitEvent(std::string eventName);
-  // Called for top-level WindowProc delegation.
-  std::optional<LRESULT> WindowManagerPlugin::HandleWindowProc(HWND hWnd,
-                                                               UINT message,
-                                                               WPARAM wParam,
-                                                               LPARAM lParam);
-  // Called when a method is called on this plugin's channel from Dart.
-  void HandleMethodCall(
-      const flutter::MethodCall<flutter::EncodableValue>& method_call,
-      std::unique_ptr<flutter::MethodResult<flutter::EncodableValue>> result);
-};
-
-// static
-void WindowManagerPlugin::RegisterWithRegistrar(
-    flutter::PluginRegistrarWindows* registrar) {
-  channel = std::make_unique<flutter::MethodChannel<flutter::EncodableValue>>(
-      registrar->messenger(), "window_manager",
-      &flutter::StandardMethodCodec::GetInstance());
-
-  auto plugin = std::make_unique<WindowManagerPlugin>(registrar);
-
-  channel->SetMethodCallHandler(
-      [plugin_pointer = plugin.get()](const auto& call, auto result) {
-        plugin_pointer->HandleMethodCall(call, std::move(result));
-      });
-
-  registrar->AddPlugin(std::move(plugin));
-}
-
-WindowManagerPlugin::WindowManagerPlugin(
-    flutter::PluginRegistrarWindows* registrar)
-    : registrar(registrar) {
-  window_manager = new WindowManager();
-  window_proc_id = registrar->RegisterTopLevelWindowProcDelegate(
-      [this](HWND hWnd, UINT message, WPARAM wParam, LPARAM lParam) {
-        return HandleWindowProc(hWnd, message, wParam, lParam);
-      });
-}
-
-WindowManagerPlugin::~WindowManagerPlugin() {
-  registrar->UnregisterTopLevelWindowProcDelegate(window_proc_id);
-}
-
-void WindowManagerPlugin::_EmitEvent(std::string eventName) {
-  flutter::EncodableMap args = flutter::EncodableMap();
-  args[flutter::EncodableValue("eventName")] =
-      flutter::EncodableValue(eventName);
-  channel->InvokeMethod("onEvent",
-                        std::make_unique<flutter::EncodableValue>(args));
-}
-
-std::optional<LRESULT> WindowManagerPlugin::HandleWindowProc(HWND hWnd,
-                                                             UINT message,
-                                                             WPARAM wParam,
-                                                             LPARAM lParam) {
-  std::optional<LRESULT> result = std::nullopt;
-
-  if (message == WM_NCCALCSIZE) {
-    if (wParam && window_manager->is_frameless) {
-      SetWindowLong(hWnd, 0, 0);
-      return 1;
-    }
-
-    if (wParam && window_manager->title_bar_style_ == "hidden") {
-      WINDOWPLACEMENT wPos;
-      wPos.length = sizeof(wPos);
-      GetWindowPlacement(hWnd, &wPos);
-      RECT borderThickness;
-      SetRectEmpty(&borderThickness);
-      AdjustWindowRectEx(&borderThickness,
-                         GetWindowLongPtr(hWnd, GWL_STYLE) & ~WS_CAPTION, FALSE,
-                         NULL);
-      NCCALCSIZE_PARAMS* sz = reinterpret_cast<NCCALCSIZE_PARAMS*>(lParam);
-
-      // Add 1 pixel to the top border to make the window resizable from the top
-      // border
-      sz->rgrc[0].top += 1;
-      sz->rgrc[0].right -= borderThickness.right;
-      sz->rgrc[0].bottom -= borderThickness.bottom;
-      sz->rgrc[0].left -= borderThickness.left;
-
-      return (WVR_HREDRAW | WVR_VREDRAW);
-    }
-  }
-  if (message == WM_NCPAINT) {
-    if (window_manager->title_bar_style_ == "hidden")
-      return 1;
-  } else if (message == WM_NCHITTEST) {
-    if (!window_manager->is_resizable_) {
-      return HTNOWHERE;
-    }
-  } else if (message == WM_GETMINMAXINFO) {
-    MINMAXINFO* info = reinterpret_cast<MINMAXINFO*>(lParam);
-    // For the special "unconstrained" values, leave the defaults.
-    if (window_manager->minimum_size.x != 0)
-      info->ptMinTrackSize.x = window_manager->minimum_size.x;
-    if (window_manager->minimum_size.y != 0)
-      info->ptMinTrackSize.y = window_manager->minimum_size.y;
-    if (window_manager->maximum_size.x != -1)
-      info->ptMaxTrackSize.x = window_manager->maximum_size.x;
-    if (window_manager->maximum_size.y != -1)
-      info->ptMaxTrackSize.y = window_manager->maximum_size.y;
-    result = 0;
-  } else if (message == WM_NCACTIVATE) {
-    if (wParam == TRUE) {
-      _EmitEvent("focus");
-    } else {
-      _EmitEvent("blur");
-    }
-
-    if (window_manager->title_bar_style_ == "hidden")
-      return 1;
-  } else if (message == WM_MOVING) {
-    _EmitEvent("move");
-  } else if (message == WM_SIZING) {
-    _EmitEvent("resize");
-  } else if (message == WM_SIZE) {
-    LONG_PTR gwlStyle =
-        GetWindowLongPtr(window_manager->GetMainWindow(), GWL_STYLE);
-    if ((gwlStyle & (WS_CAPTION | WS_THICKFRAME)) == 0 &&
-        wParam == SIZE_MAXIMIZED) {
-      _EmitEvent("enter-full-screen");
-      window_manager->last_state = STATE_FULLSCREEN_ENTERED;
-    } else if (window_manager->last_state == STATE_FULLSCREEN_ENTERED &&
-               wParam == SIZE_RESTORED) {
-      _EmitEvent("leave-full-screen");
-      window_manager->last_state = STATE_NORMAL;
-    } else if (wParam == SIZE_MAXIMIZED) {
-      _EmitEvent("maximize");
-      window_manager->last_state = STATE_MAXIMIZED;
-    } else if (wParam == SIZE_MINIMIZED) {
-      _EmitEvent("minimize");
-      window_manager->last_state = STATE_MINIMIZED;
-    } else if (wParam == SIZE_RESTORED) {
-      if (window_manager->last_state == STATE_MAXIMIZED) {
-        _EmitEvent("unmaximize");
-        window_manager->last_state = STATE_NORMAL;
-      } else if (window_manager->last_state == STATE_MINIMIZED) {
-        _EmitEvent("restore");
-        window_manager->last_state = STATE_NORMAL;
-      }
-    }
-  } else if (message == WM_CLOSE) {
-    _EmitEvent("close");
-    if (window_manager->IsPreventClose()) {
-      return -1;
-    } else {
-      return std::nullopt;
-    }
-  }
-  return result;
-}
-
-void WindowManagerPlugin::HandleMethodCall(
-    const flutter::MethodCall<flutter::EncodableValue>& method_call,
-    std::unique_ptr<flutter::MethodResult<flutter::EncodableValue>> result) {
-  std::string method_name = method_call.method_name();
-
-  if (method_name.compare("ensureInitialized") == 0) {
-    window_manager->native_window =
-        ::GetAncestor(registrar->GetView()->GetNativeWindow(), GA_ROOT);
-    result->Success(flutter::EncodableValue(true));
-  } else if (method_name.compare("waitUntilReadyToShow") == 0) {
-    window_manager->WaitUntilReadyToShow();
-    result->Success(flutter::EncodableValue(true));
-  } else if (method_name.compare("setAsFrameless") == 0) {
-    window_manager->SetAsFrameless();
-    result->Success(flutter::EncodableValue(true));
-  } else if (method_name.compare("close") == 0) {
-    window_manager->Close();
-    result->Success(flutter::EncodableValue(true));
-  } else if (method_name.compare("focus") == 0) {
-    window_manager->Focus();
-    result->Success(flutter::EncodableValue(true));
-  } else if (method_name.compare("blur") == 0) {
-    window_manager->Blur();
-    result->Success(flutter::EncodableValue(true));
-  } else if (method_name.compare("isFocused") == 0) {
-    bool value = window_manager->IsFocused();
-    result->Success(flutter::EncodableValue(value));
-  } else if (method_name.compare("show") == 0) {
-    window_manager->Show();
-    result->Success(flutter::EncodableValue(true));
-  } else if (method_name.compare("hide") == 0) {
-    window_manager->Hide();
-    result->Success(flutter::EncodableValue(true));
-  } else if (method_name.compare("isVisible") == 0) {
-    bool value = window_manager->IsVisible();
-    result->Success(flutter::EncodableValue(value));
-  } else if (method_name.compare("isMaximized") == 0) {
-    bool value = window_manager->IsMaximized();
-    result->Success(flutter::EncodableValue(value));
-  } else if (method_name.compare("maximize") == 0) {
-    window_manager->Maximize();
-    result->Success(flutter::EncodableValue(true));
-  } else if (method_name.compare("unmaximize") == 0) {
-    window_manager->Unmaximize();
-    result->Success(flutter::EncodableValue(true));
-  } else if (method_name.compare("isMinimized") == 0) {
-    bool value = window_manager->IsMinimized();
-    result->Success(flutter::EncodableValue(value));
-  } else if (method_name.compare("minimize") == 0) {
-    window_manager->Minimize();
-    result->Success(flutter::EncodableValue(true));
-  } else if (method_name.compare("restore") == 0) {
-    window_manager->Restore();
-    result->Success(flutter::EncodableValue(true));
-  } else if (method_name.compare("isFullScreen") == 0) {
-    bool value = window_manager->IsFullScreen();
-    result->Success(flutter::EncodableValue(value));
-  } else if (method_name.compare("setFullScreen") == 0) {
-    const flutter::EncodableMap& args =
-        std::get<flutter::EncodableMap>(*method_call.arguments());
-    window_manager->SetFullScreen(args);
-    result->Success(flutter::EncodableValue(true));
-  } else if (method_name.compare("setBackgroundColor") == 0) {
-    const flutter::EncodableMap& args =
-        std::get<flutter::EncodableMap>(*method_call.arguments());
-    window_manager->SetBackgroundColor(args);
-    result->Success(flutter::EncodableValue(true));
-  } else if (method_name.compare("getPosition") == 0) {
-    const flutter::EncodableMap& args =
-        std::get<flutter::EncodableMap>(*method_call.arguments());
-    flutter::EncodableMap value = window_manager->GetPosition(args);
-    result->Success(flutter::EncodableValue(value));
-  } else if (method_name.compare("setPosition") == 0) {
-    const flutter::EncodableMap& args =
-        std::get<flutter::EncodableMap>(*method_call.arguments());
-    window_manager->SetPosition(args);
-    result->Success(flutter::EncodableValue(true));
-  } else if (method_name.compare("getSize") == 0) {
-    const flutter::EncodableMap& args =
-        std::get<flutter::EncodableMap>(*method_call.arguments());
-    flutter::EncodableMap value = window_manager->GetSize(args);
-    result->Success(flutter::EncodableValue(value));
-  } else if (method_name.compare("setSize") == 0) {
-    const flutter::EncodableMap& args =
-        std::get<flutter::EncodableMap>(*method_call.arguments());
-    window_manager->SetSize(args);
-    result->Success(flutter::EncodableValue(true));
-  } else if (method_name.compare("setMinimumSize") == 0) {
-    const flutter::EncodableMap& args =
-        std::get<flutter::EncodableMap>(*method_call.arguments());
-    window_manager->SetMinimumSize(args);
-    result->Success(flutter::EncodableValue(true));
-  } else if (method_name.compare("setMaximumSize") == 0) {
-    const flutter::EncodableMap& args =
-        std::get<flutter::EncodableMap>(*method_call.arguments());
-    window_manager->SetMaximumSize(args);
-    result->Success(flutter::EncodableValue(true));
-  } else if (method_name.compare("isResizable") == 0) {
-    bool value = window_manager->IsResizable();
-    result->Success(flutter::EncodableValue(value));
-  } else if (method_name.compare("setResizable") == 0) {
-    const flutter::EncodableMap& args =
-        std::get<flutter::EncodableMap>(*method_call.arguments());
-    window_manager->SetResizable(args);
-    result->Success(flutter::EncodableValue(true));
-  } else if (method_name.compare("isMinimizable") == 0) {
-    bool value = window_manager->IsMinimizable();
-    result->Success(flutter::EncodableValue(value));
-  } else if (method_name.compare("setMinimizable") == 0) {
-    const flutter::EncodableMap& args =
-        std::get<flutter::EncodableMap>(*method_call.arguments());
-    window_manager->SetMinimizable(args);
-    result->Success(flutter::EncodableValue(true));
-  } else if (method_name.compare("isClosable") == 0) {
-    bool value = window_manager->IsClosable();
-    result->Success(flutter::EncodableValue(value));
-  } else if (method_name.compare("setClosable") == 0) {
-    const flutter::EncodableMap& args =
-        std::get<flutter::EncodableMap>(*method_call.arguments());
-    window_manager->SetClosable(args);
-    result->Success(flutter::EncodableValue(true));
-  } else if (method_name.compare("isAlwaysOnTop") == 0) {
-    bool value = window_manager->IsAlwaysOnTop();
-    result->Success(flutter::EncodableValue(value));
-  } else if (method_name.compare("setAlwaysOnTop") == 0) {
-    const flutter::EncodableMap& args =
-        std::get<flutter::EncodableMap>(*method_call.arguments());
-    window_manager->SetAlwaysOnTop(args);
-    result->Success(flutter::EncodableValue(true));
-  } else if (method_name.compare("getTitle") == 0) {
-    std::string value = window_manager->GetTitle();
-    result->Success(flutter::EncodableValue(value));
-  } else if (method_name.compare("setTitle") == 0) {
-    const flutter::EncodableMap& args =
-        std::get<flutter::EncodableMap>(*method_call.arguments());
-    window_manager->SetTitle(args);
-    result->Success(flutter::EncodableValue(true));
-  } else if (method_name.compare("setTitleBarStyle") == 0) {
-    const flutter::EncodableMap& args =
-        std::get<flutter::EncodableMap>(*method_call.arguments());
-    window_manager->SetTitleBarStyle(args);
-    result->Success(flutter::EncodableValue(true));
-  } else if (method_name.compare("getTitleBarHeight") == 0) {
-    int value = window_manager->GetTitleBarHeight();
-    result->Success(flutter::EncodableValue(value));
-  } else if (method_name.compare("setSkipTaskbar") == 0) {
-    const flutter::EncodableMap& args =
-        std::get<flutter::EncodableMap>(*method_call.arguments());
-    window_manager->SetSkipTaskbar(args);
-    result->Success(flutter::EncodableValue(true));
-  } else if (method_name.compare("getOpacity") == 0) {
-    double value = window_manager->GetOpacity();
-    result->Success(flutter::EncodableValue(value));
-  } else if (method_name.compare("setOpacity") == 0) {
-    const flutter::EncodableMap& args =
-        std::get<flutter::EncodableMap>(*method_call.arguments());
-    window_manager->SetOpacity(args);
-    result->Success(flutter::EncodableValue(true));
-  } else if (method_name.compare("startDragging") == 0) {
-    window_manager->StartDragging();
-    result->Success(flutter::EncodableValue(true));
-  } else if (method_name.compare("getPrimaryDisplay") == 0) {
-    const flutter::EncodableMap& args =
-        std::get<flutter::EncodableMap>(*method_call.arguments());
-    flutter::EncodableMap value = window_manager->GetPrimaryDisplay(args);
-    result->Success(flutter::EncodableValue(value));
-  } else if (method_name.compare("setPreventClose") == 0) {
-    const flutter::EncodableMap& args =
-        std::get<flutter::EncodableMap>(*method_call.arguments());
-    window_manager->SetPreventClose(args);
-<<<<<<< HEAD
-  } else if (method_name.compare("isPreventClose") == 0) {
-=======
-  } else if (method_name.compare("setPreventClose") == 0) {
->>>>>>> 3c8dec04
-    auto res = window_manager->IsPreventClose();
-    result->Success(flutter::EncodableValue(res));
-  } else {
-    result->NotImplemented();
-  }
-}
-
-}  // namespace
-
-void WindowManagerPluginRegisterWithRegistrar(
-    FlutterDesktopPluginRegistrarRef registrar) {
-  WindowManagerPlugin::RegisterWithRegistrar(
-      flutter::PluginRegistrarManager::GetInstance()
-          ->GetRegistrar<flutter::PluginRegistrarWindows>(registrar));
-}
+#include "include/window_manager/window_manager_plugin.h"
+
+// This must be included before many other Windows headers.
+#include <windows.h>
+
+#include <flutter/method_channel.h>
+#include <flutter/plugin_registrar_windows.h>
+#include <flutter/standard_method_codec.h>
+
+#include <codecvt>
+#include <map>
+#include <memory>
+#include <sstream>
+
+#include "window_manager.cpp"
+
+namespace {
+std::unique_ptr<
+    flutter::MethodChannel<flutter::EncodableValue>,
+    std::default_delete<flutter::MethodChannel<flutter::EncodableValue>>>
+    channel = nullptr;
+
+class WindowManagerPlugin : public flutter::Plugin {
+ public:
+  static void RegisterWithRegistrar(flutter::PluginRegistrarWindows* registrar);
+
+  WindowManagerPlugin(flutter::PluginRegistrarWindows* registrar);
+
+  virtual ~WindowManagerPlugin();
+
+ private:
+  WindowManager* window_manager;
+  flutter::PluginRegistrarWindows* registrar;
+
+  // The ID of the WindowProc delegate registration.
+  int window_proc_id = -1;
+
+  void WindowManagerPlugin::_EmitEvent(std::string eventName);
+  // Called for top-level WindowProc delegation.
+  std::optional<LRESULT> WindowManagerPlugin::HandleWindowProc(HWND hWnd,
+                                                               UINT message,
+                                                               WPARAM wParam,
+                                                               LPARAM lParam);
+  // Called when a method is called on this plugin's channel from Dart.
+  void HandleMethodCall(
+      const flutter::MethodCall<flutter::EncodableValue>& method_call,
+      std::unique_ptr<flutter::MethodResult<flutter::EncodableValue>> result);
+};
+
+// static
+void WindowManagerPlugin::RegisterWithRegistrar(
+    flutter::PluginRegistrarWindows* registrar) {
+  channel = std::make_unique<flutter::MethodChannel<flutter::EncodableValue>>(
+      registrar->messenger(), "window_manager",
+      &flutter::StandardMethodCodec::GetInstance());
+
+  auto plugin = std::make_unique<WindowManagerPlugin>(registrar);
+
+  channel->SetMethodCallHandler(
+      [plugin_pointer = plugin.get()](const auto& call, auto result) {
+        plugin_pointer->HandleMethodCall(call, std::move(result));
+      });
+
+  registrar->AddPlugin(std::move(plugin));
+}
+
+WindowManagerPlugin::WindowManagerPlugin(
+    flutter::PluginRegistrarWindows* registrar)
+    : registrar(registrar) {
+  window_manager = new WindowManager();
+  window_proc_id = registrar->RegisterTopLevelWindowProcDelegate(
+      [this](HWND hWnd, UINT message, WPARAM wParam, LPARAM lParam) {
+        return HandleWindowProc(hWnd, message, wParam, lParam);
+      });
+}
+
+WindowManagerPlugin::~WindowManagerPlugin() {
+  registrar->UnregisterTopLevelWindowProcDelegate(window_proc_id);
+}
+
+void WindowManagerPlugin::_EmitEvent(std::string eventName) {
+  flutter::EncodableMap args = flutter::EncodableMap();
+  args[flutter::EncodableValue("eventName")] =
+      flutter::EncodableValue(eventName);
+  channel->InvokeMethod("onEvent",
+                        std::make_unique<flutter::EncodableValue>(args));
+}
+
+std::optional<LRESULT> WindowManagerPlugin::HandleWindowProc(HWND hWnd,
+                                                             UINT message,
+                                                             WPARAM wParam,
+                                                             LPARAM lParam) {
+  std::optional<LRESULT> result = std::nullopt;
+
+  if (message == WM_NCCALCSIZE) {
+    if (wParam && window_manager->is_frameless) {
+      SetWindowLong(hWnd, 0, 0);
+      return 1;
+    }
+
+    if (wParam && window_manager->title_bar_style_ == "hidden") {
+      WINDOWPLACEMENT wPos;
+      wPos.length = sizeof(wPos);
+      GetWindowPlacement(hWnd, &wPos);
+      RECT borderThickness;
+      SetRectEmpty(&borderThickness);
+      AdjustWindowRectEx(&borderThickness,
+                         GetWindowLongPtr(hWnd, GWL_STYLE) & ~WS_CAPTION, FALSE,
+                         NULL);
+      NCCALCSIZE_PARAMS* sz = reinterpret_cast<NCCALCSIZE_PARAMS*>(lParam);
+
+      // Add 1 pixel to the top border to make the window resizable from the top
+      // border
+      sz->rgrc[0].top += 1;
+      sz->rgrc[0].right -= borderThickness.right;
+      sz->rgrc[0].bottom -= borderThickness.bottom;
+      sz->rgrc[0].left -= borderThickness.left;
+
+      return (WVR_HREDRAW | WVR_VREDRAW);
+    }
+  }
+  if (message == WM_NCPAINT) {
+    if (window_manager->title_bar_style_ == "hidden")
+      return 1;
+  } else if (message == WM_NCHITTEST) {
+    if (!window_manager->is_resizable_) {
+      return HTNOWHERE;
+    }
+  } else if (message == WM_GETMINMAXINFO) {
+    MINMAXINFO* info = reinterpret_cast<MINMAXINFO*>(lParam);
+    // For the special "unconstrained" values, leave the defaults.
+    if (window_manager->minimum_size.x != 0)
+      info->ptMinTrackSize.x = window_manager->minimum_size.x;
+    if (window_manager->minimum_size.y != 0)
+      info->ptMinTrackSize.y = window_manager->minimum_size.y;
+    if (window_manager->maximum_size.x != -1)
+      info->ptMaxTrackSize.x = window_manager->maximum_size.x;
+    if (window_manager->maximum_size.y != -1)
+      info->ptMaxTrackSize.y = window_manager->maximum_size.y;
+    result = 0;
+  } else if (message == WM_NCACTIVATE) {
+    if (wParam == TRUE) {
+      _EmitEvent("focus");
+    } else {
+      _EmitEvent("blur");
+    }
+
+    if (window_manager->title_bar_style_ == "hidden")
+      return 1;
+  } else if (message == WM_MOVING) {
+    _EmitEvent("move");
+  } else if (message == WM_SIZING) {
+    _EmitEvent("resize");
+  } else if (message == WM_SIZE) {
+    LONG_PTR gwlStyle =
+        GetWindowLongPtr(window_manager->GetMainWindow(), GWL_STYLE);
+    if ((gwlStyle & (WS_CAPTION | WS_THICKFRAME)) == 0 &&
+        wParam == SIZE_MAXIMIZED) {
+      _EmitEvent("enter-full-screen");
+      window_manager->last_state = STATE_FULLSCREEN_ENTERED;
+    } else if (window_manager->last_state == STATE_FULLSCREEN_ENTERED &&
+               wParam == SIZE_RESTORED) {
+      _EmitEvent("leave-full-screen");
+      window_manager->last_state = STATE_NORMAL;
+    } else if (wParam == SIZE_MAXIMIZED) {
+      _EmitEvent("maximize");
+      window_manager->last_state = STATE_MAXIMIZED;
+    } else if (wParam == SIZE_MINIMIZED) {
+      _EmitEvent("minimize");
+      window_manager->last_state = STATE_MINIMIZED;
+    } else if (wParam == SIZE_RESTORED) {
+      if (window_manager->last_state == STATE_MAXIMIZED) {
+        _EmitEvent("unmaximize");
+        window_manager->last_state = STATE_NORMAL;
+      } else if (window_manager->last_state == STATE_MINIMIZED) {
+        _EmitEvent("restore");
+        window_manager->last_state = STATE_NORMAL;
+      }
+    }
+  } else if (message == WM_CLOSE) {
+    _EmitEvent("close");
+    if (window_manager->IsPreventClose()) {
+      return -1;
+    } else {
+      return std::nullopt;
+    }
+  }
+  return result;
+}
+
+void WindowManagerPlugin::HandleMethodCall(
+    const flutter::MethodCall<flutter::EncodableValue>& method_call,
+    std::unique_ptr<flutter::MethodResult<flutter::EncodableValue>> result) {
+  std::string method_name = method_call.method_name();
+
+  if (method_name.compare("ensureInitialized") == 0) {
+    window_manager->native_window =
+        ::GetAncestor(registrar->GetView()->GetNativeWindow(), GA_ROOT);
+    result->Success(flutter::EncodableValue(true));
+  } else if (method_name.compare("waitUntilReadyToShow") == 0) {
+    window_manager->WaitUntilReadyToShow();
+    result->Success(flutter::EncodableValue(true));
+  } else if (method_name.compare("setAsFrameless") == 0) {
+    window_manager->SetAsFrameless();
+    result->Success(flutter::EncodableValue(true));
+  } else if (method_name.compare("close") == 0) {
+    window_manager->Close();
+    result->Success(flutter::EncodableValue(true));
+  } else if (method_name.compare("focus") == 0) {
+    window_manager->Focus();
+    result->Success(flutter::EncodableValue(true));
+  } else if (method_name.compare("blur") == 0) {
+    window_manager->Blur();
+    result->Success(flutter::EncodableValue(true));
+  } else if (method_name.compare("isFocused") == 0) {
+    bool value = window_manager->IsFocused();
+    result->Success(flutter::EncodableValue(value));
+  } else if (method_name.compare("show") == 0) {
+    window_manager->Show();
+    result->Success(flutter::EncodableValue(true));
+  } else if (method_name.compare("hide") == 0) {
+    window_manager->Hide();
+    result->Success(flutter::EncodableValue(true));
+  } else if (method_name.compare("isVisible") == 0) {
+    bool value = window_manager->IsVisible();
+    result->Success(flutter::EncodableValue(value));
+  } else if (method_name.compare("isMaximized") == 0) {
+    bool value = window_manager->IsMaximized();
+    result->Success(flutter::EncodableValue(value));
+  } else if (method_name.compare("maximize") == 0) {
+    window_manager->Maximize();
+    result->Success(flutter::EncodableValue(true));
+  } else if (method_name.compare("unmaximize") == 0) {
+    window_manager->Unmaximize();
+    result->Success(flutter::EncodableValue(true));
+  } else if (method_name.compare("isMinimized") == 0) {
+    bool value = window_manager->IsMinimized();
+    result->Success(flutter::EncodableValue(value));
+  } else if (method_name.compare("minimize") == 0) {
+    window_manager->Minimize();
+    result->Success(flutter::EncodableValue(true));
+  } else if (method_name.compare("restore") == 0) {
+    window_manager->Restore();
+    result->Success(flutter::EncodableValue(true));
+  } else if (method_name.compare("isFullScreen") == 0) {
+    bool value = window_manager->IsFullScreen();
+    result->Success(flutter::EncodableValue(value));
+  } else if (method_name.compare("setFullScreen") == 0) {
+    const flutter::EncodableMap& args =
+        std::get<flutter::EncodableMap>(*method_call.arguments());
+    window_manager->SetFullScreen(args);
+    result->Success(flutter::EncodableValue(true));
+  } else if (method_name.compare("setBackgroundColor") == 0) {
+    const flutter::EncodableMap& args =
+        std::get<flutter::EncodableMap>(*method_call.arguments());
+    window_manager->SetBackgroundColor(args);
+    result->Success(flutter::EncodableValue(true));
+  } else if (method_name.compare("getPosition") == 0) {
+    const flutter::EncodableMap& args =
+        std::get<flutter::EncodableMap>(*method_call.arguments());
+    flutter::EncodableMap value = window_manager->GetPosition(args);
+    result->Success(flutter::EncodableValue(value));
+  } else if (method_name.compare("setPosition") == 0) {
+    const flutter::EncodableMap& args =
+        std::get<flutter::EncodableMap>(*method_call.arguments());
+    window_manager->SetPosition(args);
+    result->Success(flutter::EncodableValue(true));
+  } else if (method_name.compare("getSize") == 0) {
+    const flutter::EncodableMap& args =
+        std::get<flutter::EncodableMap>(*method_call.arguments());
+    flutter::EncodableMap value = window_manager->GetSize(args);
+    result->Success(flutter::EncodableValue(value));
+  } else if (method_name.compare("setSize") == 0) {
+    const flutter::EncodableMap& args =
+        std::get<flutter::EncodableMap>(*method_call.arguments());
+    window_manager->SetSize(args);
+    result->Success(flutter::EncodableValue(true));
+  } else if (method_name.compare("setMinimumSize") == 0) {
+    const flutter::EncodableMap& args =
+        std::get<flutter::EncodableMap>(*method_call.arguments());
+    window_manager->SetMinimumSize(args);
+    result->Success(flutter::EncodableValue(true));
+  } else if (method_name.compare("setMaximumSize") == 0) {
+    const flutter::EncodableMap& args =
+        std::get<flutter::EncodableMap>(*method_call.arguments());
+    window_manager->SetMaximumSize(args);
+    result->Success(flutter::EncodableValue(true));
+  } else if (method_name.compare("isResizable") == 0) {
+    bool value = window_manager->IsResizable();
+    result->Success(flutter::EncodableValue(value));
+  } else if (method_name.compare("setResizable") == 0) {
+    const flutter::EncodableMap& args =
+        std::get<flutter::EncodableMap>(*method_call.arguments());
+    window_manager->SetResizable(args);
+    result->Success(flutter::EncodableValue(true));
+  } else if (method_name.compare("isMinimizable") == 0) {
+    bool value = window_manager->IsMinimizable();
+    result->Success(flutter::EncodableValue(value));
+  } else if (method_name.compare("setMinimizable") == 0) {
+    const flutter::EncodableMap& args =
+        std::get<flutter::EncodableMap>(*method_call.arguments());
+    window_manager->SetMinimizable(args);
+    result->Success(flutter::EncodableValue(true));
+  } else if (method_name.compare("isClosable") == 0) {
+    bool value = window_manager->IsClosable();
+    result->Success(flutter::EncodableValue(value));
+  } else if (method_name.compare("setClosable") == 0) {
+    const flutter::EncodableMap& args =
+        std::get<flutter::EncodableMap>(*method_call.arguments());
+    window_manager->SetClosable(args);
+    result->Success(flutter::EncodableValue(true));
+  } else if (method_name.compare("isAlwaysOnTop") == 0) {
+    bool value = window_manager->IsAlwaysOnTop();
+    result->Success(flutter::EncodableValue(value));
+  } else if (method_name.compare("setAlwaysOnTop") == 0) {
+    const flutter::EncodableMap& args =
+        std::get<flutter::EncodableMap>(*method_call.arguments());
+    window_manager->SetAlwaysOnTop(args);
+    result->Success(flutter::EncodableValue(true));
+  } else if (method_name.compare("getTitle") == 0) {
+    std::string value = window_manager->GetTitle();
+    result->Success(flutter::EncodableValue(value));
+  } else if (method_name.compare("setTitle") == 0) {
+    const flutter::EncodableMap& args =
+        std::get<flutter::EncodableMap>(*method_call.arguments());
+    window_manager->SetTitle(args);
+    result->Success(flutter::EncodableValue(true));
+  } else if (method_name.compare("setTitleBarStyle") == 0) {
+    const flutter::EncodableMap& args =
+        std::get<flutter::EncodableMap>(*method_call.arguments());
+    window_manager->SetTitleBarStyle(args);
+    result->Success(flutter::EncodableValue(true));
+  } else if (method_name.compare("getTitleBarHeight") == 0) {
+    int value = window_manager->GetTitleBarHeight();
+    result->Success(flutter::EncodableValue(value));
+  } else if (method_name.compare("setSkipTaskbar") == 0) {
+    const flutter::EncodableMap& args =
+        std::get<flutter::EncodableMap>(*method_call.arguments());
+    window_manager->SetSkipTaskbar(args);
+    result->Success(flutter::EncodableValue(true));
+  } else if (method_name.compare("getOpacity") == 0) {
+    double value = window_manager->GetOpacity();
+    result->Success(flutter::EncodableValue(value));
+  } else if (method_name.compare("setOpacity") == 0) {
+    const flutter::EncodableMap& args =
+        std::get<flutter::EncodableMap>(*method_call.arguments());
+    window_manager->SetOpacity(args);
+    result->Success(flutter::EncodableValue(true));
+  } else if (method_name.compare("startDragging") == 0) {
+    window_manager->StartDragging();
+    result->Success(flutter::EncodableValue(true));
+  } else if (method_name.compare("getPrimaryDisplay") == 0) {
+    const flutter::EncodableMap& args =
+        std::get<flutter::EncodableMap>(*method_call.arguments());
+    flutter::EncodableMap value = window_manager->GetPrimaryDisplay(args);
+    result->Success(flutter::EncodableValue(value));
+  } else if (method_name.compare("setPreventClose") == 0) {
+    const flutter::EncodableMap& args =
+        std::get<flutter::EncodableMap>(*method_call.arguments());
+    window_manager->SetPreventClose(args);
+    result->Success();
+  } else if (method_name.compare("isPreventClose") == 0) {
+    auto res = window_manager->IsPreventClose();
+    result->Success(flutter::EncodableValue(res));
+  } else {
+    result->NotImplemented();
+  }
+}
+
+}  // namespace
+
+void WindowManagerPluginRegisterWithRegistrar(
+    FlutterDesktopPluginRegistrarRef registrar) {
+  WindowManagerPlugin::RegisterWithRegistrar(
+      flutter::PluginRegistrarManager::GetInstance()
+          ->GetRegistrar<flutter::PluginRegistrarWindows>(registrar));
+}