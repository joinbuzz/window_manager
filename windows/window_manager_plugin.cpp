--- conflicted
+++ resolved
@@ -1,590 +1,589 @@
-#include "include/window_manager/window_manager_plugin.h"
-
-// This must be included before many other Windows headers.
-#include <windows.h>
-
-#include <flutter/method_channel.h>
-#include <flutter/plugin_registrar_windows.h>
-#include <flutter/standard_method_codec.h>
-
-#include <codecvt>
-#include <map>
-#include <memory>
-#include <sstream>
-
-#include "window_manager.cpp"
-
-namespace {
-
-bool IsWindows11OrGreater() {
-  DWORD dwVersion = 0;
-  DWORD dwBuild = 0;
-
-#pragma warning(push)
-#pragma warning(disable : 4996)
-  dwVersion = GetVersion();
-  // Get the build number.
-  if (dwVersion < 0x80000000)
-    dwBuild = (DWORD)(HIWORD(dwVersion));
-#pragma warning(pop)
-
-  return dwBuild < 22000;
-}
-
-std::unique_ptr<
-    flutter::MethodChannel<flutter::EncodableValue>,
-    std::default_delete<flutter::MethodChannel<flutter::EncodableValue>>>
-    channel = nullptr;
-
-class WindowManagerPlugin : public flutter::Plugin {
- public:
-  static void RegisterWithRegistrar(flutter::PluginRegistrarWindows* registrar);
-
-  WindowManagerPlugin(flutter::PluginRegistrarWindows* registrar);
-
-  virtual ~WindowManagerPlugin();
-
- private:
-  WindowManager* window_manager;
-  flutter::PluginRegistrarWindows* registrar;
-
-  // The ID of the WindowProc delegate registration.
-  int window_proc_id = -1;
-
-  void WindowManagerPlugin::_EmitEvent(std::string eventName);
-  // Called for top-level WindowProc delegation.
-  std::optional<LRESULT> WindowManagerPlugin::HandleWindowProc(HWND hWnd,
-                                                               UINT message,
-                                                               WPARAM wParam,
-                                                               LPARAM lParam);
-  // Called when a method is called on this plugin's channel from Dart.
-  void HandleMethodCall(
-      const flutter::MethodCall<flutter::EncodableValue>& method_call,
-      std::unique_ptr<flutter::MethodResult<flutter::EncodableValue>> result);
-};
-
-// static
-void WindowManagerPlugin::RegisterWithRegistrar(
-    flutter::PluginRegistrarWindows* registrar) {
-  channel = std::make_unique<flutter::MethodChannel<flutter::EncodableValue>>(
-      registrar->messenger(), "window_manager",
-      &flutter::StandardMethodCodec::GetInstance());
-
-  auto plugin = std::make_unique<WindowManagerPlugin>(registrar);
-
-  channel->SetMethodCallHandler(
-      [plugin_pointer = plugin.get()](const auto& call, auto result) {
-        plugin_pointer->HandleMethodCall(call, std::move(result));
-      });
-
-  registrar->AddPlugin(std::move(plugin));
-}
-
-WindowManagerPlugin::WindowManagerPlugin(
-    flutter::PluginRegistrarWindows* registrar)
-    : registrar(registrar) {
-  window_manager = new WindowManager();
-  window_proc_id = registrar->RegisterTopLevelWindowProcDelegate(
-      [this](HWND hWnd, UINT message, WPARAM wParam, LPARAM lParam) {
-        return HandleWindowProc(hWnd, message, wParam, lParam);
-      });
-}
-
-WindowManagerPlugin::~WindowManagerPlugin() {
-  registrar->UnregisterTopLevelWindowProcDelegate(window_proc_id);
-}
-
-void WindowManagerPlugin::_EmitEvent(std::string eventName) {
-  flutter::EncodableMap args = flutter::EncodableMap();
-  args[flutter::EncodableValue("eventName")] =
-      flutter::EncodableValue(eventName);
-  channel->InvokeMethod("onEvent",
-                        std::make_unique<flutter::EncodableValue>(args));
-}
-
-std::optional<LRESULT> WindowManagerPlugin::HandleWindowProc(HWND hWnd,
-                                                             UINT message,
-                                                             WPARAM wParam,
-                                                             LPARAM lParam) {
-  std::optional<LRESULT> result = std::nullopt;
-
-<<<<<<< HEAD
-  /// Determine if the app is active based on the incoming WM_ACTIVATE message.
-  if (message == WM_ACTIVATE) {
-    WORD messageParam = LOWORD(wParam);
-    if (messageParam == WA_INACTIVE) {
-      window_manager->is_active_ = false;
-    } else if (messageParam == WA_ACTIVE || messageParam == WA_CLICKACTIVE) {
-      window_manager->is_active_ = true;
-    }
-=======
-  if (message == WM_DPICHANGED) {
-    window_manager->pixel_ratio_ = (float) LOWORD(wParam) / USER_DEFAULT_SCREEN_DPI;
->>>>>>> 64c058e5
-  }
-
-  if (message == WM_NCCALCSIZE) {
-    // This must always be first or else the one of other two ifs will execute
-    //  when window is in full screen and we don't want that
-    if (wParam && window_manager->IsFullScreen()) {
-      NCCALCSIZE_PARAMS* sz = reinterpret_cast<NCCALCSIZE_PARAMS*>(lParam);
-      sz->rgrc[0].bottom -= 3;
-      return 0;
-    }
-
-    // This must always be before handling title_bar_style_ == "hidden" so
-    //  the if TitleBarStyle.hidden doesn't get executed.
-    if (wParam && window_manager->is_frameless_) {
-      NCCALCSIZE_PARAMS* sz = reinterpret_cast<NCCALCSIZE_PARAMS*>(lParam);
-      // Add borders when maximized so app doesn't get cut off.
-      if (window_manager->IsMaximized()) {
-        sz->rgrc[0].left += 8;
-        sz->rgrc[0].top += 8;
-        sz->rgrc[0].right -= 8;
-        sz->rgrc[0].bottom -= 9;
-      }
-      // This cuts the app at the bottom by one pixel but that's necessary to
-      // prevent jitter when resizing the app
-      sz->rgrc[0].bottom += 1;
-      return 0;
-    }
-
-    // This must always be last.
-    if (wParam && window_manager->title_bar_style_ == "hidden") {
-      NCCALCSIZE_PARAMS* sz = reinterpret_cast<NCCALCSIZE_PARAMS*>(lParam);
-
-      // Add 8 pixel to the top border when maximized so the app isn't cut off
-      if (window_manager->IsMaximized()) {
-        sz->rgrc[0].top += 8;
-      } else {
-        // on windows 10, if set to 0, there's a white line at the top
-        // of the app and I've yet to find a way to remove that.
-        sz->rgrc[0].top += IsWindows11OrGreater() ? 0 : 1;
-      }
-      sz->rgrc[0].right -= 8;
-      sz->rgrc[0].bottom -= 8;
-      sz->rgrc[0].left -= -8;
-
-      // Previously (WVR_HREDRAW | WVR_VREDRAW), but returning 0 or 1 doesn't
-      // actually break anything so I've set it to 0. Unless someone pointed a
-      // problem in the future.
-      return 0;
-    }
-  } else if (message == WM_NCHITTEST) {
-    if (!window_manager->is_resizable_) {
-      return HTNOWHERE;
-    }
-  } else if (message == WM_GETMINMAXINFO) {
-    MINMAXINFO* info = reinterpret_cast<MINMAXINFO*>(lParam);
-    // For the special "unconstrained" values, leave the defaults.
-    if (window_manager->minimum_size_.x != 0)
-      info->ptMinTrackSize.x =
-          static_cast<LONG> (window_manager->minimum_size_.x *
-          window_manager->pixel_ratio_);
-    if (window_manager->minimum_size_.y != 0)
-      info->ptMinTrackSize.y =
-          static_cast<LONG> (window_manager->minimum_size_.y *
-          window_manager->pixel_ratio_);
-    if (window_manager->maximum_size_.x != -1)
-      info->ptMaxTrackSize.x =
-          static_cast<LONG> (window_manager->maximum_size_.x *
-          window_manager->pixel_ratio_);
-    if (window_manager->maximum_size_.y != -1)
-      info->ptMaxTrackSize.y =
-          static_cast<LONG> (window_manager->maximum_size_.y *
-          window_manager->pixel_ratio_);
-    result = 0;
-  } else if (message == WM_NCACTIVATE) {
-    if (wParam == TRUE) {
-      _EmitEvent("focus");
-    } else {
-      _EmitEvent("blur");
-    }
-
-    if (window_manager->title_bar_style_ == "hidden" ||
-        window_manager->is_frameless_)
-      return 1;
-  } else if (message == WM_EXITSIZEMOVE) {
-    if (window_manager->is_resizing_) {
-      _EmitEvent("resized");
-      window_manager->is_resizing_ = false;
-    }
-    if (window_manager->is_moving_) {
-      _EmitEvent("moved");
-      window_manager->is_moving_ = false;
-    }
-    return false;
-  } else if (message == WM_MOVING) {
-    window_manager->is_moving_ = true;
-    _EmitEvent("move");
-    return false;
-  } else if (message == WM_SIZING) {
-    window_manager->is_resizing_ = true;
-    _EmitEvent("resize");
-
-    if (window_manager->aspect_ratio_ > 0) {
-      RECT* rect = (LPRECT)lParam;
-
-      double aspect_ratio = window_manager->aspect_ratio_;
-
-      int new_width = static_cast<int>(rect->right - rect->left);
-      int new_height = static_cast<int>(rect->bottom - rect->top);
-
-      bool is_resizing_horizontally =
-          wParam == WMSZ_LEFT || wParam == WMSZ_RIGHT ||
-          wParam == WMSZ_TOPLEFT || wParam == WMSZ_BOTTOMLEFT;
-
-      if (is_resizing_horizontally) {
-        new_height = static_cast<int>(new_width / aspect_ratio);
-      } else {
-        new_width = static_cast<int>(new_height * aspect_ratio);
-      }
-
-      int left = rect->left;
-      int top = rect->top;
-      int right = rect->right;
-      int bottom = rect->bottom;
-
-      switch (wParam) {
-        case WMSZ_RIGHT:
-        case WMSZ_BOTTOM:
-          right = new_width + left;
-          bottom = top + new_height;
-          break;
-        case WMSZ_TOP:
-          right = new_width + left;
-          top = bottom - new_height;
-          break;
-        case WMSZ_LEFT:
-        case WMSZ_TOPLEFT:
-          left = right - new_width;
-          top = bottom - new_height;
-          break;
-        case WMSZ_TOPRIGHT:
-          right = left + new_width;
-          top = bottom - new_height;
-          break;
-        case WMSZ_BOTTOMLEFT:
-          left = right - new_width;
-          bottom = top + new_height;
-          break;
-        case WMSZ_BOTTOMRIGHT:
-          right = left + new_width;
-          bottom = top + new_height;
-          break;
-      }
-
-      rect->left = left;
-      rect->top = top;
-      rect->right = right;
-      rect->bottom = bottom;
-    }
-  } else if (message == WM_SIZE) {
-    LONG_PTR gwlStyle =
-        GetWindowLongPtr(window_manager->GetMainWindow(), GWL_STYLE);
-    if ((gwlStyle & (WS_CAPTION | WS_THICKFRAME)) == 0 &&
-        wParam == SIZE_MAXIMIZED) {
-      _EmitEvent("enter-full-screen");
-      window_manager->last_state = STATE_FULLSCREEN_ENTERED;
-    } else if (window_manager->last_state == STATE_FULLSCREEN_ENTERED &&
-               wParam == SIZE_RESTORED) {
-      window_manager->ForceChildRefresh();
-      _EmitEvent("leave-full-screen");
-      window_manager->last_state = STATE_NORMAL;
-    } else if (wParam == SIZE_MAXIMIZED) {
-      _EmitEvent("maximize");
-      window_manager->last_state = STATE_MAXIMIZED;
-    } else if (wParam == SIZE_MINIMIZED) {
-      _EmitEvent("minimize");
-      window_manager->last_state = STATE_MINIMIZED;
-      return 0;
-    } else if (wParam == SIZE_RESTORED) {
-      if (window_manager->last_state == STATE_MAXIMIZED) {
-        _EmitEvent("unmaximize");
-        window_manager->last_state = STATE_NORMAL;
-      } else if (window_manager->last_state == STATE_MINIMIZED) {
-        _EmitEvent("restore");
-        window_manager->last_state = STATE_NORMAL;
-      }
-    }
-  } else if (message == WM_CLOSE) {
-    _EmitEvent("close");
-    if (window_manager->IsPreventClose()) {
-      return -1;
-    }
-  } else if (message == WM_SHOWWINDOW) {
-    if (wParam == TRUE) {
-      _EmitEvent("show");
-    } else {
-      _EmitEvent("hide");
-    }
-  } else if (message == WM_WINDOWPOSCHANGED) {
-    if (window_manager->IsAlwaysOnBottom()) {
-        const flutter::EncodableMap& args = {
-		  {flutter::EncodableValue("isAlwaysOnBottom"),
-            		   flutter::EncodableValue(true)}};
-	    window_manager->SetAlwaysOnBottom(args);
-	  }
-  }
-  
-  return result;
-}
-
-void WindowManagerPlugin::HandleMethodCall(
-    const flutter::MethodCall<flutter::EncodableValue>& method_call,
-    std::unique_ptr<flutter::MethodResult<flutter::EncodableValue>> result) {
-  std::string method_name = method_call.method_name();
-
-  if (method_name.compare("ensureInitialized") == 0) {
-    window_manager->native_window =
-        ::GetAncestor(registrar->GetView()->GetNativeWindow(), GA_ROOT);
-    result->Success(flutter::EncodableValue(true));
-  } else if (method_name.compare("waitUntilReadyToShow") == 0) {
-    window_manager->WaitUntilReadyToShow();
-    result->Success(flutter::EncodableValue(true));
-  } else if (method_name.compare("setAsFrameless") == 0) {
-    window_manager->SetAsFrameless();
-    result->Success(flutter::EncodableValue(true));
-  } else if (method_name.compare("destroy") == 0) {
-    window_manager->Destroy();
-    result->Success(flutter::EncodableValue(true));
-  } else if (method_name.compare("close") == 0) {
-    window_manager->Close();
-    result->Success(flutter::EncodableValue(true));
-  } else if (method_name.compare("isPreventClose") == 0) {
-    auto value = window_manager->IsPreventClose();
-    result->Success(flutter::EncodableValue(value));
-  } else if (method_name.compare("setPreventClose") == 0) {
-    const flutter::EncodableMap& args =
-        std::get<flutter::EncodableMap>(*method_call.arguments());
-    window_manager->SetPreventClose(args);
-    result->Success(flutter::EncodableValue(true));
-  } else if (method_name.compare("focus") == 0) {
-    window_manager->Focus();
-    result->Success(flutter::EncodableValue(true));
-  } else if (method_name.compare("blur") == 0) {
-    window_manager->Blur();
-    result->Success(flutter::EncodableValue(true));
-  } else if (method_name.compare("isFocused") == 0) {
-    bool value = window_manager->IsFocused();
-    result->Success(flutter::EncodableValue(value));
-  } else if (method_name.compare("isActive") == 0) {
-    bool value = window_manager->IsActive();
-    result->Success(flutter::EncodableValue(value));
-  } else if (method_name.compare("isHiddenOnBlur") == 0) {
-    bool value = window_manager->IsHiddenOnBlur();
-    result->Success(flutter::EncodableValue(value));
-  } else if (method_name.compare("setHiddenOnBlur") == 0) {
-    const flutter::EncodableMap& args =
-        std::get<flutter::EncodableMap>(*method_call.arguments());
-    window_manager->SetHiddenOnBlur(args);
-    result->Success(flutter::EncodableValue(true));
-  } else if (method_name.compare("isHideWindowOnDeactivate") == 0) {
-    bool value = window_manager->IsHideWindowOnDeactivate();
-    result->Success(flutter::EncodableValue(value));
-  } else if (method_name.compare("setHideOnDeactivate") == 0) {
-    const flutter::EncodableMap& args =
-        std::get<flutter::EncodableMap>(*method_call.arguments());
-    window_manager->SetHideOnDeactivate(args);
-    result->Success(flutter::EncodableValue(true));
-  } else if (method_name.compare("show") == 0) {
-    window_manager->Show();
-    result->Success(flutter::EncodableValue(true));
-  } else if (method_name.compare("hide") == 0) {
-    window_manager->Hide();
-    result->Success(flutter::EncodableValue(true));
-  } else if (method_name.compare("isVisible") == 0) {
-    bool value = window_manager->IsVisible();
-    result->Success(flutter::EncodableValue(value));
-  } else if (method_name.compare("isMaximized") == 0) {
-    bool value = window_manager->IsMaximized();
-    result->Success(flutter::EncodableValue(value));
-  } else if (method_name.compare("maximize") == 0) {
-    const flutter::EncodableMap& args =
-        std::get<flutter::EncodableMap>(*method_call.arguments());
-    window_manager->Maximize(args);
-    result->Success(flutter::EncodableValue(true));
-  } else if (method_name.compare("unmaximize") == 0) {
-    window_manager->Unmaximize();
-    result->Success(flutter::EncodableValue(true));
-  } else if (method_name.compare("isMinimized") == 0) {
-    bool value = window_manager->IsMinimized();
-    result->Success(flutter::EncodableValue(value));
-  } else if (method_name.compare("minimize") == 0) {
-    window_manager->Minimize();
-    result->Success(flutter::EncodableValue(true));
-  } else if (method_name.compare("restore") == 0) {
-    window_manager->Restore();
-    result->Success(flutter::EncodableValue(true));
-  } else if (method_name.compare("isFullScreen") == 0) {
-    bool value = window_manager->IsFullScreen();
-    result->Success(flutter::EncodableValue(value));
-  } else if (method_name.compare("setFullScreen") == 0) {
-    const flutter::EncodableMap& args =
-        std::get<flutter::EncodableMap>(*method_call.arguments());
-    window_manager->SetFullScreen(args);
-    result->Success(flutter::EncodableValue(true));
-  } else if (method_name.compare("setAspectRatio") == 0) {
-    const flutter::EncodableMap& args =
-        std::get<flutter::EncodableMap>(*method_call.arguments());
-    window_manager->SetAspectRatio(args);
-    result->Success(flutter::EncodableValue(true));
-  } else if (method_name.compare("setBackgroundColor") == 0) {
-    const flutter::EncodableMap& args =
-        std::get<flutter::EncodableMap>(*method_call.arguments());
-    window_manager->SetBackgroundColor(args);
-    result->Success(flutter::EncodableValue(true));
-  } else if (method_name.compare("getBounds") == 0) {
-    const flutter::EncodableMap& args =
-        std::get<flutter::EncodableMap>(*method_call.arguments());
-    flutter::EncodableMap value = window_manager->GetBounds(args);
-    result->Success(flutter::EncodableValue(value));
-  } else if (method_name.compare("setBounds") == 0) {
-    const flutter::EncodableMap& args =
-        std::get<flutter::EncodableMap>(*method_call.arguments());
-    window_manager->SetBounds(args);
-    result->Success(flutter::EncodableValue(true));
-  } else if (method_name.compare("setMinimumSize") == 0) {
-    const flutter::EncodableMap& args =
-        std::get<flutter::EncodableMap>(*method_call.arguments());
-    window_manager->SetMinimumSize(args);
-    result->Success(flutter::EncodableValue(true));
-  } else if (method_name.compare("setMaximumSize") == 0) {
-    const flutter::EncodableMap& args =
-        std::get<flutter::EncodableMap>(*method_call.arguments());
-    window_manager->SetMaximumSize(args);
-    result->Success(flutter::EncodableValue(true));
-  } else if (method_name.compare("isResizable") == 0) {
-    bool value = window_manager->IsResizable();
-    result->Success(flutter::EncodableValue(value));
-  } else if (method_name.compare("setResizable") == 0) {
-    const flutter::EncodableMap& args =
-        std::get<flutter::EncodableMap>(*method_call.arguments());
-    window_manager->SetResizable(args);
-    result->Success(flutter::EncodableValue(true));
-  } else if (method_name.compare("isMinimizable") == 0) {
-    bool value = window_manager->IsMinimizable();
-    result->Success(flutter::EncodableValue(value));
-  } else if (method_name.compare("setMinimizable") == 0) {
-    const flutter::EncodableMap& args =
-        std::get<flutter::EncodableMap>(*method_call.arguments());
-    window_manager->SetMinimizable(args);
-    result->Success(flutter::EncodableValue(true));
-  } else if (method_name.compare("isMaximizable") == 0) {
-    bool value = window_manager->IsMaximizable();
-    result->Success(flutter::EncodableValue(value));
-  } else if (method_name.compare("setMaximizable") == 0) {
-    const flutter::EncodableMap& args =
-        std::get<flutter::EncodableMap>(*method_call.arguments());
-    window_manager->SetMaximizable(args);
-    result->Success(flutter::EncodableValue(true));
-  } else if (method_name.compare("isClosable") == 0) {
-    bool value = window_manager->IsClosable();
-    result->Success(flutter::EncodableValue(value));
-  } else if (method_name.compare("setClosable") == 0) {
-    const flutter::EncodableMap& args =
-        std::get<flutter::EncodableMap>(*method_call.arguments());
-    window_manager->SetClosable(args);
-    result->Success(flutter::EncodableValue(true));
-  } else if (method_name.compare("isAlwaysOnTop") == 0) {
-    bool value = window_manager->IsAlwaysOnTop();
-    result->Success(flutter::EncodableValue(value));
-  } else if (method_name.compare("setAlwaysOnTop") == 0) {
-    const flutter::EncodableMap& args =
-        std::get<flutter::EncodableMap>(*method_call.arguments());
-    window_manager->SetAlwaysOnTop(args);
-    result->Success(flutter::EncodableValue(true));
-  } else if (method_name.compare("isAlwaysOnBottom") == 0) {
-    bool value = window_manager->IsAlwaysOnBottom();
-    result->Success(flutter::EncodableValue(value));
-  } else if (method_name.compare("setAlwaysOnBottom") == 0) {
-    const flutter::EncodableMap& args =
-        std::get<flutter::EncodableMap>(*method_call.arguments());
-    window_manager->SetAlwaysOnBottom(args);
-    result->Success(flutter::EncodableValue(true));
-  } else if (method_name.compare("getTitle") == 0) {
-    std::string value = window_manager->GetTitle();
-    result->Success(flutter::EncodableValue(value));
-  } else if (method_name.compare("setTitle") == 0) {
-    const flutter::EncodableMap& args =
-        std::get<flutter::EncodableMap>(*method_call.arguments());
-    window_manager->SetTitle(args);
-    result->Success(flutter::EncodableValue(true));
-  } else if (method_name.compare("setTitleBarStyle") == 0) {
-    const flutter::EncodableMap& args =
-        std::get<flutter::EncodableMap>(*method_call.arguments());
-    window_manager->SetTitleBarStyle(args);
-    result->Success(flutter::EncodableValue(true));
-  } else if (method_name.compare("getTitleBarHeight") == 0) {
-    int value = window_manager->GetTitleBarHeight();
-    result->Success(flutter::EncodableValue(value));
-  } else if (method_name.compare("isSkipTaskbar") == 0) {
-    bool value = window_manager->IsSkipTaskbar();
-    result->Success(flutter::EncodableValue(value));
-  } else if (method_name.compare("setSkipTaskbar") == 0) {
-    const flutter::EncodableMap& args =
-        std::get<flutter::EncodableMap>(*method_call.arguments());
-    window_manager->SetSkipTaskbar(args);
-    result->Success(flutter::EncodableValue(true));
-  } else if (method_name.compare("setProgressBar") == 0) {
-    const flutter::EncodableMap& args =
-        std::get<flutter::EncodableMap>(*method_call.arguments());
-    window_manager->SetProgressBar(args);
-    result->Success(flutter::EncodableValue(true));
-  } else if (method_name.compare("setIcon") == 0) {
-    const flutter::EncodableMap& args =
-        std::get<flutter::EncodableMap>(*method_call.arguments());
-    window_manager->SetIcon(args);
-    result->Success(flutter::EncodableValue(true));
-  } else if (method_name.compare("hasShadow") == 0) {
-    bool value = window_manager->HasShadow();
-    result->Success(flutter::EncodableValue(value));
-  } else if (method_name.compare("setHasShadow") == 0) {
-    const flutter::EncodableMap& args =
-        std::get<flutter::EncodableMap>(*method_call.arguments());
-    window_manager->SetHasShadow(args);
-    result->Success(flutter::EncodableValue(true));
-  } else if (method_name.compare("getOpacity") == 0) {
-    double value = window_manager->GetOpacity();
-    result->Success(flutter::EncodableValue(value));
-  } else if (method_name.compare("setOpacity") == 0) {
-    const flutter::EncodableMap& args =
-        std::get<flutter::EncodableMap>(*method_call.arguments());
-    window_manager->SetOpacity(args);
-    result->Success(flutter::EncodableValue(true));
-  } else if (method_name.compare("setBrightness") == 0) {
-    const flutter::EncodableMap& args =
-        std::get<flutter::EncodableMap>(*method_call.arguments());
-    window_manager->SetBrightness(args);
-    result->Success(flutter::EncodableValue(true));
-  } else if (method_name.compare("setIgnoreMouseEvents") == 0) {
-    const flutter::EncodableMap& args =
-        std::get<flutter::EncodableMap>(*method_call.arguments());
-    window_manager->SetIgnoreMouseEvents(args);
-    result->Success(flutter::EncodableValue(true));
-  } else if (method_name.compare("popUpWindowMenu") == 0) {
-    const flutter::EncodableMap& args =
-        std::get<flutter::EncodableMap>(*method_call.arguments());
-    window_manager->PopUpWindowMenu(args);
-    result->Success(flutter::EncodableValue(true));
-  } else if (method_name.compare("startDragging") == 0) {
-    window_manager->StartDragging();
-    result->Success(flutter::EncodableValue(true));
-  } else if (method_name.compare("startResizing") == 0) {
-    const flutter::EncodableMap& args =
-        std::get<flutter::EncodableMap>(*method_call.arguments());
-    window_manager->StartResizing(args);
-    result->Success(flutter::EncodableValue(true));
-  } else {
-    result->NotImplemented();
-  }
- }
-
-}  // namespace
-
-void WindowManagerPluginRegisterWithRegistrar(
-    FlutterDesktopPluginRegistrarRef registrar) {
-  WindowManagerPlugin::RegisterWithRegistrar(
-      flutter::PluginRegistrarManager::GetInstance()
-          ->GetRegistrar<flutter::PluginRegistrarWindows>(registrar));
-}
+#include "include/window_manager/window_manager_plugin.h"
+
+// This must be included before many other Windows headers.
+#include <windows.h>
+
+#include <flutter/method_channel.h>
+#include <flutter/plugin_registrar_windows.h>
+#include <flutter/standard_method_codec.h>
+
+#include <codecvt>
+#include <map>
+#include <memory>
+#include <sstream>
+
+#include "window_manager.cpp"
+
+namespace {
+
+bool IsWindows11OrGreater() {
+  DWORD dwVersion = 0;
+  DWORD dwBuild = 0;
+
+#pragma warning(push)
+#pragma warning(disable : 4996)
+  dwVersion = GetVersion();
+  // Get the build number.
+  if (dwVersion < 0x80000000)
+    dwBuild = (DWORD)(HIWORD(dwVersion));
+#pragma warning(pop)
+
+  return dwBuild < 22000;
+}
+
+std::unique_ptr<
+    flutter::MethodChannel<flutter::EncodableValue>,
+    std::default_delete<flutter::MethodChannel<flutter::EncodableValue>>>
+    channel = nullptr;
+
+class WindowManagerPlugin : public flutter::Plugin {
+ public:
+  static void RegisterWithRegistrar(flutter::PluginRegistrarWindows* registrar);
+
+  WindowManagerPlugin(flutter::PluginRegistrarWindows* registrar);
+
+  virtual ~WindowManagerPlugin();
+
+ private:
+  WindowManager* window_manager;
+  flutter::PluginRegistrarWindows* registrar;
+
+  // The ID of the WindowProc delegate registration.
+  int window_proc_id = -1;
+
+  void WindowManagerPlugin::_EmitEvent(std::string eventName);
+  // Called for top-level WindowProc delegation.
+  std::optional<LRESULT> WindowManagerPlugin::HandleWindowProc(HWND hWnd,
+                                                               UINT message,
+                                                               WPARAM wParam,
+                                                               LPARAM lParam);
+  // Called when a method is called on this plugin's channel from Dart.
+  void HandleMethodCall(
+      const flutter::MethodCall<flutter::EncodableValue>& method_call,
+      std::unique_ptr<flutter::MethodResult<flutter::EncodableValue>> result);
+};
+
+// static
+void WindowManagerPlugin::RegisterWithRegistrar(
+    flutter::PluginRegistrarWindows* registrar) {
+  channel = std::make_unique<flutter::MethodChannel<flutter::EncodableValue>>(
+      registrar->messenger(), "window_manager",
+      &flutter::StandardMethodCodec::GetInstance());
+
+  auto plugin = std::make_unique<WindowManagerPlugin>(registrar);
+
+  channel->SetMethodCallHandler(
+      [plugin_pointer = plugin.get()](const auto& call, auto result) {
+        plugin_pointer->HandleMethodCall(call, std::move(result));
+      });
+
+  registrar->AddPlugin(std::move(plugin));
+}
+
+WindowManagerPlugin::WindowManagerPlugin(
+    flutter::PluginRegistrarWindows* registrar)
+    : registrar(registrar) {
+  window_manager = new WindowManager();
+  window_proc_id = registrar->RegisterTopLevelWindowProcDelegate(
+      [this](HWND hWnd, UINT message, WPARAM wParam, LPARAM lParam) {
+        return HandleWindowProc(hWnd, message, wParam, lParam);
+      });
+}
+
+WindowManagerPlugin::~WindowManagerPlugin() {
+  registrar->UnregisterTopLevelWindowProcDelegate(window_proc_id);
+}
+
+void WindowManagerPlugin::_EmitEvent(std::string eventName) {
+  flutter::EncodableMap args = flutter::EncodableMap();
+  args[flutter::EncodableValue("eventName")] =
+      flutter::EncodableValue(eventName);
+  channel->InvokeMethod("onEvent",
+                        std::make_unique<flutter::EncodableValue>(args));
+}
+
+std::optional<LRESULT> WindowManagerPlugin::HandleWindowProc(HWND hWnd,
+                                                             UINT message,
+                                                             WPARAM wParam,
+                                                             LPARAM lParam) {
+  std::optional<LRESULT> result = std::nullopt;
+
+  /// Determine if the app is active based on the incoming WM_ACTIVATE message.
+  if (message == WM_ACTIVATE) {
+    WORD messageParam = LOWORD(wParam);
+    if (messageParam == WA_INACTIVE) {
+      window_manager->is_active_ = false;
+    } else if (messageParam == WA_ACTIVE || messageParam == WA_CLICKACTIVE) {
+      window_manager->is_active_ = true;
+    }
+  }
+  
+  if (message == WM_DPICHANGED) {
+    window_manager->pixel_ratio_ = (float) LOWORD(wParam) / USER_DEFAULT_SCREEN_DPI;
+  }
+
+  if (message == WM_NCCALCSIZE) {
+    // This must always be first or else the one of other two ifs will execute
+    //  when window is in full screen and we don't want that
+    if (wParam && window_manager->IsFullScreen()) {
+      NCCALCSIZE_PARAMS* sz = reinterpret_cast<NCCALCSIZE_PARAMS*>(lParam);
+      sz->rgrc[0].bottom -= 3;
+      return 0;
+    }
+
+    // This must always be before handling title_bar_style_ == "hidden" so
+    //  the if TitleBarStyle.hidden doesn't get executed.
+    if (wParam && window_manager->is_frameless_) {
+      NCCALCSIZE_PARAMS* sz = reinterpret_cast<NCCALCSIZE_PARAMS*>(lParam);
+      // Add borders when maximized so app doesn't get cut off.
+      if (window_manager->IsMaximized()) {
+        sz->rgrc[0].left += 8;
+        sz->rgrc[0].top += 8;
+        sz->rgrc[0].right -= 8;
+        sz->rgrc[0].bottom -= 9;
+      }
+      // This cuts the app at the bottom by one pixel but that's necessary to
+      // prevent jitter when resizing the app
+      sz->rgrc[0].bottom += 1;
+      return 0;
+    }
+
+    // This must always be last.
+    if (wParam && window_manager->title_bar_style_ == "hidden") {
+      NCCALCSIZE_PARAMS* sz = reinterpret_cast<NCCALCSIZE_PARAMS*>(lParam);
+
+      // Add 8 pixel to the top border when maximized so the app isn't cut off
+      if (window_manager->IsMaximized()) {
+        sz->rgrc[0].top += 8;
+      } else {
+        // on windows 10, if set to 0, there's a white line at the top
+        // of the app and I've yet to find a way to remove that.
+        sz->rgrc[0].top += IsWindows11OrGreater() ? 0 : 1;
+      }
+      sz->rgrc[0].right -= 8;
+      sz->rgrc[0].bottom -= 8;
+      sz->rgrc[0].left -= -8;
+
+      // Previously (WVR_HREDRAW | WVR_VREDRAW), but returning 0 or 1 doesn't
+      // actually break anything so I've set it to 0. Unless someone pointed a
+      // problem in the future.
+      return 0;
+    }
+  } else if (message == WM_NCHITTEST) {
+    if (!window_manager->is_resizable_) {
+      return HTNOWHERE;
+    }
+  } else if (message == WM_GETMINMAXINFO) {
+    MINMAXINFO* info = reinterpret_cast<MINMAXINFO*>(lParam);
+    // For the special "unconstrained" values, leave the defaults.
+    if (window_manager->minimum_size_.x != 0)
+      info->ptMinTrackSize.x =
+          static_cast<LONG> (window_manager->minimum_size_.x *
+          window_manager->pixel_ratio_);
+    if (window_manager->minimum_size_.y != 0)
+      info->ptMinTrackSize.y =
+          static_cast<LONG> (window_manager->minimum_size_.y *
+          window_manager->pixel_ratio_);
+    if (window_manager->maximum_size_.x != -1)
+      info->ptMaxTrackSize.x =
+          static_cast<LONG> (window_manager->maximum_size_.x *
+          window_manager->pixel_ratio_);
+    if (window_manager->maximum_size_.y != -1)
+      info->ptMaxTrackSize.y =
+          static_cast<LONG> (window_manager->maximum_size_.y *
+          window_manager->pixel_ratio_);
+    result = 0;
+  } else if (message == WM_NCACTIVATE) {
+    if (wParam == TRUE) {
+      _EmitEvent("focus");
+    } else {
+      _EmitEvent("blur");
+    }
+
+    if (window_manager->title_bar_style_ == "hidden" ||
+        window_manager->is_frameless_)
+      return 1;
+  } else if (message == WM_EXITSIZEMOVE) {
+    if (window_manager->is_resizing_) {
+      _EmitEvent("resized");
+      window_manager->is_resizing_ = false;
+    }
+    if (window_manager->is_moving_) {
+      _EmitEvent("moved");
+      window_manager->is_moving_ = false;
+    }
+    return false;
+  } else if (message == WM_MOVING) {
+    window_manager->is_moving_ = true;
+    _EmitEvent("move");
+    return false;
+  } else if (message == WM_SIZING) {
+    window_manager->is_resizing_ = true;
+    _EmitEvent("resize");
+
+    if (window_manager->aspect_ratio_ > 0) {
+      RECT* rect = (LPRECT)lParam;
+
+      double aspect_ratio = window_manager->aspect_ratio_;
+
+      int new_width = static_cast<int>(rect->right - rect->left);
+      int new_height = static_cast<int>(rect->bottom - rect->top);
+
+      bool is_resizing_horizontally =
+          wParam == WMSZ_LEFT || wParam == WMSZ_RIGHT ||
+          wParam == WMSZ_TOPLEFT || wParam == WMSZ_BOTTOMLEFT;
+
+      if (is_resizing_horizontally) {
+        new_height = static_cast<int>(new_width / aspect_ratio);
+      } else {
+        new_width = static_cast<int>(new_height * aspect_ratio);
+      }
+
+      int left = rect->left;
+      int top = rect->top;
+      int right = rect->right;
+      int bottom = rect->bottom;
+
+      switch (wParam) {
+        case WMSZ_RIGHT:
+        case WMSZ_BOTTOM:
+          right = new_width + left;
+          bottom = top + new_height;
+          break;
+        case WMSZ_TOP:
+          right = new_width + left;
+          top = bottom - new_height;
+          break;
+        case WMSZ_LEFT:
+        case WMSZ_TOPLEFT:
+          left = right - new_width;
+          top = bottom - new_height;
+          break;
+        case WMSZ_TOPRIGHT:
+          right = left + new_width;
+          top = bottom - new_height;
+          break;
+        case WMSZ_BOTTOMLEFT:
+          left = right - new_width;
+          bottom = top + new_height;
+          break;
+        case WMSZ_BOTTOMRIGHT:
+          right = left + new_width;
+          bottom = top + new_height;
+          break;
+      }
+
+      rect->left = left;
+      rect->top = top;
+      rect->right = right;
+      rect->bottom = bottom;
+    }
+  } else if (message == WM_SIZE) {
+    LONG_PTR gwlStyle =
+        GetWindowLongPtr(window_manager->GetMainWindow(), GWL_STYLE);
+    if ((gwlStyle & (WS_CAPTION | WS_THICKFRAME)) == 0 &&
+        wParam == SIZE_MAXIMIZED) {
+      _EmitEvent("enter-full-screen");
+      window_manager->last_state = STATE_FULLSCREEN_ENTERED;
+    } else if (window_manager->last_state == STATE_FULLSCREEN_ENTERED &&
+               wParam == SIZE_RESTORED) {
+      window_manager->ForceChildRefresh();
+      _EmitEvent("leave-full-screen");
+      window_manager->last_state = STATE_NORMAL;
+    } else if (wParam == SIZE_MAXIMIZED) {
+      _EmitEvent("maximize");
+      window_manager->last_state = STATE_MAXIMIZED;
+    } else if (wParam == SIZE_MINIMIZED) {
+      _EmitEvent("minimize");
+      window_manager->last_state = STATE_MINIMIZED;
+      return 0;
+    } else if (wParam == SIZE_RESTORED) {
+      if (window_manager->last_state == STATE_MAXIMIZED) {
+        _EmitEvent("unmaximize");
+        window_manager->last_state = STATE_NORMAL;
+      } else if (window_manager->last_state == STATE_MINIMIZED) {
+        _EmitEvent("restore");
+        window_manager->last_state = STATE_NORMAL;
+      }
+    }
+  } else if (message == WM_CLOSE) {
+    _EmitEvent("close");
+    if (window_manager->IsPreventClose()) {
+      return -1;
+    }
+  } else if (message == WM_SHOWWINDOW) {
+    if (wParam == TRUE) {
+      _EmitEvent("show");
+    } else {
+      _EmitEvent("hide");
+    }
+  } else if (message == WM_WINDOWPOSCHANGED) {
+    if (window_manager->IsAlwaysOnBottom()) {
+        const flutter::EncodableMap& args = {
+		  {flutter::EncodableValue("isAlwaysOnBottom"),
+            		   flutter::EncodableValue(true)}};
+	    window_manager->SetAlwaysOnBottom(args);
+	  }
+  }
+  
+  return result;
+}
+
+void WindowManagerPlugin::HandleMethodCall(
+    const flutter::MethodCall<flutter::EncodableValue>& method_call,
+    std::unique_ptr<flutter::MethodResult<flutter::EncodableValue>> result) {
+  std::string method_name = method_call.method_name();
+
+  if (method_name.compare("ensureInitialized") == 0) {
+    window_manager->native_window =
+        ::GetAncestor(registrar->GetView()->GetNativeWindow(), GA_ROOT);
+    result->Success(flutter::EncodableValue(true));
+  } else if (method_name.compare("waitUntilReadyToShow") == 0) {
+    window_manager->WaitUntilReadyToShow();
+    result->Success(flutter::EncodableValue(true));
+  } else if (method_name.compare("setAsFrameless") == 0) {
+    window_manager->SetAsFrameless();
+    result->Success(flutter::EncodableValue(true));
+  } else if (method_name.compare("destroy") == 0) {
+    window_manager->Destroy();
+    result->Success(flutter::EncodableValue(true));
+  } else if (method_name.compare("close") == 0) {
+    window_manager->Close();
+    result->Success(flutter::EncodableValue(true));
+  } else if (method_name.compare("isPreventClose") == 0) {
+    auto value = window_manager->IsPreventClose();
+    result->Success(flutter::EncodableValue(value));
+  } else if (method_name.compare("setPreventClose") == 0) {
+    const flutter::EncodableMap& args =
+        std::get<flutter::EncodableMap>(*method_call.arguments());
+    window_manager->SetPreventClose(args);
+    result->Success(flutter::EncodableValue(true));
+  } else if (method_name.compare("focus") == 0) {
+    window_manager->Focus();
+    result->Success(flutter::EncodableValue(true));
+  } else if (method_name.compare("blur") == 0) {
+    window_manager->Blur();
+    result->Success(flutter::EncodableValue(true));
+  } else if (method_name.compare("isFocused") == 0) {
+    bool value = window_manager->IsFocused();
+    result->Success(flutter::EncodableValue(value));
+  } else if (method_name.compare("isActive") == 0) {
+    bool value = window_manager->IsActive();
+    result->Success(flutter::EncodableValue(value));
+  } else if (method_name.compare("isHiddenOnBlur") == 0) {
+    bool value = window_manager->IsHiddenOnBlur();
+    result->Success(flutter::EncodableValue(value));
+  } else if (method_name.compare("setHiddenOnBlur") == 0) {
+    const flutter::EncodableMap& args =
+        std::get<flutter::EncodableMap>(*method_call.arguments());
+    window_manager->SetHiddenOnBlur(args);
+    result->Success(flutter::EncodableValue(true));
+  } else if (method_name.compare("isHideWindowOnDeactivate") == 0) {
+    bool value = window_manager->IsHideWindowOnDeactivate();
+    result->Success(flutter::EncodableValue(value));
+  } else if (method_name.compare("setHideOnDeactivate") == 0) {
+    const flutter::EncodableMap& args =
+        std::get<flutter::EncodableMap>(*method_call.arguments());
+    window_manager->SetHideOnDeactivate(args);
+    result->Success(flutter::EncodableValue(true));
+  } else if (method_name.compare("show") == 0) {
+    window_manager->Show();
+    result->Success(flutter::EncodableValue(true));
+  } else if (method_name.compare("hide") == 0) {
+    window_manager->Hide();
+    result->Success(flutter::EncodableValue(true));
+  } else if (method_name.compare("isVisible") == 0) {
+    bool value = window_manager->IsVisible();
+    result->Success(flutter::EncodableValue(value));
+  } else if (method_name.compare("isMaximized") == 0) {
+    bool value = window_manager->IsMaximized();
+    result->Success(flutter::EncodableValue(value));
+  } else if (method_name.compare("maximize") == 0) {
+    const flutter::EncodableMap& args =
+        std::get<flutter::EncodableMap>(*method_call.arguments());
+    window_manager->Maximize(args);
+    result->Success(flutter::EncodableValue(true));
+  } else if (method_name.compare("unmaximize") == 0) {
+    window_manager->Unmaximize();
+    result->Success(flutter::EncodableValue(true));
+  } else if (method_name.compare("isMinimized") == 0) {
+    bool value = window_manager->IsMinimized();
+    result->Success(flutter::EncodableValue(value));
+  } else if (method_name.compare("minimize") == 0) {
+    window_manager->Minimize();
+    result->Success(flutter::EncodableValue(true));
+  } else if (method_name.compare("restore") == 0) {
+    window_manager->Restore();
+    result->Success(flutter::EncodableValue(true));
+  } else if (method_name.compare("isFullScreen") == 0) {
+    bool value = window_manager->IsFullScreen();
+    result->Success(flutter::EncodableValue(value));
+  } else if (method_name.compare("setFullScreen") == 0) {
+    const flutter::EncodableMap& args =
+        std::get<flutter::EncodableMap>(*method_call.arguments());
+    window_manager->SetFullScreen(args);
+    result->Success(flutter::EncodableValue(true));
+  } else if (method_name.compare("setAspectRatio") == 0) {
+    const flutter::EncodableMap& args =
+        std::get<flutter::EncodableMap>(*method_call.arguments());
+    window_manager->SetAspectRatio(args);
+    result->Success(flutter::EncodableValue(true));
+  } else if (method_name.compare("setBackgroundColor") == 0) {
+    const flutter::EncodableMap& args =
+        std::get<flutter::EncodableMap>(*method_call.arguments());
+    window_manager->SetBackgroundColor(args);
+    result->Success(flutter::EncodableValue(true));
+  } else if (method_name.compare("getBounds") == 0) {
+    const flutter::EncodableMap& args =
+        std::get<flutter::EncodableMap>(*method_call.arguments());
+    flutter::EncodableMap value = window_manager->GetBounds(args);
+    result->Success(flutter::EncodableValue(value));
+  } else if (method_name.compare("setBounds") == 0) {
+    const flutter::EncodableMap& args =
+        std::get<flutter::EncodableMap>(*method_call.arguments());
+    window_manager->SetBounds(args);
+    result->Success(flutter::EncodableValue(true));
+  } else if (method_name.compare("setMinimumSize") == 0) {
+    const flutter::EncodableMap& args =
+        std::get<flutter::EncodableMap>(*method_call.arguments());
+    window_manager->SetMinimumSize(args);
+    result->Success(flutter::EncodableValue(true));
+  } else if (method_name.compare("setMaximumSize") == 0) {
+    const flutter::EncodableMap& args =
+        std::get<flutter::EncodableMap>(*method_call.arguments());
+    window_manager->SetMaximumSize(args);
+    result->Success(flutter::EncodableValue(true));
+  } else if (method_name.compare("isResizable") == 0) {
+    bool value = window_manager->IsResizable();
+    result->Success(flutter::EncodableValue(value));
+  } else if (method_name.compare("setResizable") == 0) {
+    const flutter::EncodableMap& args =
+        std::get<flutter::EncodableMap>(*method_call.arguments());
+    window_manager->SetResizable(args);
+    result->Success(flutter::EncodableValue(true));
+  } else if (method_name.compare("isMinimizable") == 0) {
+    bool value = window_manager->IsMinimizable();
+    result->Success(flutter::EncodableValue(value));
+  } else if (method_name.compare("setMinimizable") == 0) {
+    const flutter::EncodableMap& args =
+        std::get<flutter::EncodableMap>(*method_call.arguments());
+    window_manager->SetMinimizable(args);
+    result->Success(flutter::EncodableValue(true));
+  } else if (method_name.compare("isMaximizable") == 0) {
+    bool value = window_manager->IsMaximizable();
+    result->Success(flutter::EncodableValue(value));
+  } else if (method_name.compare("setMaximizable") == 0) {
+    const flutter::EncodableMap& args =
+        std::get<flutter::EncodableMap>(*method_call.arguments());
+    window_manager->SetMaximizable(args);
+    result->Success(flutter::EncodableValue(true));
+  } else if (method_name.compare("isClosable") == 0) {
+    bool value = window_manager->IsClosable();
+    result->Success(flutter::EncodableValue(value));
+  } else if (method_name.compare("setClosable") == 0) {
+    const flutter::EncodableMap& args =
+        std::get<flutter::EncodableMap>(*method_call.arguments());
+    window_manager->SetClosable(args);
+    result->Success(flutter::EncodableValue(true));
+  } else if (method_name.compare("isAlwaysOnTop") == 0) {
+    bool value = window_manager->IsAlwaysOnTop();
+    result->Success(flutter::EncodableValue(value));
+  } else if (method_name.compare("setAlwaysOnTop") == 0) {
+    const flutter::EncodableMap& args =
+        std::get<flutter::EncodableMap>(*method_call.arguments());
+    window_manager->SetAlwaysOnTop(args);
+    result->Success(flutter::EncodableValue(true));
+  } else if (method_name.compare("isAlwaysOnBottom") == 0) {
+    bool value = window_manager->IsAlwaysOnBottom();
+    result->Success(flutter::EncodableValue(value));
+  } else if (method_name.compare("setAlwaysOnBottom") == 0) {
+    const flutter::EncodableMap& args =
+        std::get<flutter::EncodableMap>(*method_call.arguments());
+    window_manager->SetAlwaysOnBottom(args);
+    result->Success(flutter::EncodableValue(true));
+  } else if (method_name.compare("getTitle") == 0) {
+    std::string value = window_manager->GetTitle();
+    result->Success(flutter::EncodableValue(value));
+  } else if (method_name.compare("setTitle") == 0) {
+    const flutter::EncodableMap& args =
+        std::get<flutter::EncodableMap>(*method_call.arguments());
+    window_manager->SetTitle(args);
+    result->Success(flutter::EncodableValue(true));
+  } else if (method_name.compare("setTitleBarStyle") == 0) {
+    const flutter::EncodableMap& args =
+        std::get<flutter::EncodableMap>(*method_call.arguments());
+    window_manager->SetTitleBarStyle(args);
+    result->Success(flutter::EncodableValue(true));
+  } else if (method_name.compare("getTitleBarHeight") == 0) {
+    int value = window_manager->GetTitleBarHeight();
+    result->Success(flutter::EncodableValue(value));
+  } else if (method_name.compare("isSkipTaskbar") == 0) {
+    bool value = window_manager->IsSkipTaskbar();
+    result->Success(flutter::EncodableValue(value));
+  } else if (method_name.compare("setSkipTaskbar") == 0) {
+    const flutter::EncodableMap& args =
+        std::get<flutter::EncodableMap>(*method_call.arguments());
+    window_manager->SetSkipTaskbar(args);
+    result->Success(flutter::EncodableValue(true));
+  } else if (method_name.compare("setProgressBar") == 0) {
+    const flutter::EncodableMap& args =
+        std::get<flutter::EncodableMap>(*method_call.arguments());
+    window_manager->SetProgressBar(args);
+    result->Success(flutter::EncodableValue(true));
+  } else if (method_name.compare("setIcon") == 0) {
+    const flutter::EncodableMap& args =
+        std::get<flutter::EncodableMap>(*method_call.arguments());
+    window_manager->SetIcon(args);
+    result->Success(flutter::EncodableValue(true));
+  } else if (method_name.compare("hasShadow") == 0) {
+    bool value = window_manager->HasShadow();
+    result->Success(flutter::EncodableValue(value));
+  } else if (method_name.compare("setHasShadow") == 0) {
+    const flutter::EncodableMap& args =
+        std::get<flutter::EncodableMap>(*method_call.arguments());
+    window_manager->SetHasShadow(args);
+    result->Success(flutter::EncodableValue(true));
+  } else if (method_name.compare("getOpacity") == 0) {
+    double value = window_manager->GetOpacity();
+    result->Success(flutter::EncodableValue(value));
+  } else if (method_name.compare("setOpacity") == 0) {
+    const flutter::EncodableMap& args =
+        std::get<flutter::EncodableMap>(*method_call.arguments());
+    window_manager->SetOpacity(args);
+    result->Success(flutter::EncodableValue(true));
+  } else if (method_name.compare("setBrightness") == 0) {
+    const flutter::EncodableMap& args =
+        std::get<flutter::EncodableMap>(*method_call.arguments());
+    window_manager->SetBrightness(args);
+    result->Success(flutter::EncodableValue(true));
+  } else if (method_name.compare("setIgnoreMouseEvents") == 0) {
+    const flutter::EncodableMap& args =
+        std::get<flutter::EncodableMap>(*method_call.arguments());
+    window_manager->SetIgnoreMouseEvents(args);
+    result->Success(flutter::EncodableValue(true));
+  } else if (method_name.compare("popUpWindowMenu") == 0) {
+    const flutter::EncodableMap& args =
+        std::get<flutter::EncodableMap>(*method_call.arguments());
+    window_manager->PopUpWindowMenu(args);
+    result->Success(flutter::EncodableValue(true));
+  } else if (method_name.compare("startDragging") == 0) {
+    window_manager->StartDragging();
+    result->Success(flutter::EncodableValue(true));
+  } else if (method_name.compare("startResizing") == 0) {
+    const flutter::EncodableMap& args =
+        std::get<flutter::EncodableMap>(*method_call.arguments());
+    window_manager->StartResizing(args);
+    result->Success(flutter::EncodableValue(true));
+  } else {
+    result->NotImplemented();
+  }
+ }
+
+}  // namespace
+
+void WindowManagerPluginRegisterWithRegistrar(
+    FlutterDesktopPluginRegistrarRef registrar) {
+  WindowManagerPlugin::RegisterWithRegistrar(
+      flutter::PluginRegistrarManager::GetInstance()
+          ->GetRegistrar<flutter::PluginRegistrarWindows>(registrar));
+}