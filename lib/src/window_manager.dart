import 'dart:async';
import 'dart:io';
import 'dart:ui';

import 'package:flutter/foundation.dart';
import 'package:flutter/material.dart';
import 'package:flutter/services.dart';
import 'package:path/path.dart' as path;

import 'utils/calc_window_position.dart';
import 'resize_edge.dart';
import 'title_bar_style.dart';
import 'window_listener.dart';
import 'window_options.dart';

const kWindowEventClose = 'close';
const kWindowEventFocus = 'focus';
const kWindowEventBlur = 'blur';
const kWindowEventMaximize = 'maximize';
const kWindowEventUnmaximize = 'unmaximize';
const kWindowEventMinimize = 'minimize';
const kWindowEventRestore = 'restore';
const kWindowEventResize = 'resize';
const kWindowEventResized = 'resized';
const kWindowEventMove = 'move';
const kWindowEventMoved = 'moved';
const kWindowEventEnterFullScreen = 'enter-full-screen';
const kWindowEventLeaveFullScreen = 'leave-full-screen';

// WindowManager
class WindowManager {
  WindowManager._() {
    _channel.setMethodCallHandler(_methodCallHandler);
  }

  /// The shared instance of [WindowManager].
  static final WindowManager instance = WindowManager._();

  final MethodChannel _channel = const MethodChannel('window_manager');

  final ObserverList<WindowListener>? _listeners =
      ObserverList<WindowListener>();

  Future<void> _methodCallHandler(MethodCall call) async {
    if (_listeners == null) return;

    for (final listener in listeners) {
      if (!_listeners!.contains(listener)) {
        return;
      }

      if (call.method != 'onEvent') throw UnimplementedError();

      String eventName = call.arguments['eventName'];
      listener.onWindowEvent(eventName);
      var funcMap = <String, Function>{
        kWindowEventClose: listener.onWindowClose,
        kWindowEventFocus: listener.onWindowFocus,
        kWindowEventBlur: listener.onWindowBlur,
        kWindowEventMaximize: listener.onWindowMaximize,
        kWindowEventUnmaximize: listener.onWindowUnmaximize,
        kWindowEventMinimize: listener.onWindowMinimize,
        kWindowEventRestore: listener.onWindowRestore,
        kWindowEventResize: listener.onWindowResize,
        kWindowEventResized: listener.onWindowResized,
        kWindowEventMove: listener.onWindowMove,
        kWindowEventMoved: listener.onWindowMoved,
        kWindowEventEnterFullScreen: listener.onWindowEnterFullScreen,
        kWindowEventLeaveFullScreen: listener.onWindowLeaveFullScreen,
      };
      funcMap[eventName]!();
    }
  }

  List<WindowListener> get listeners {
    final localListeners = List<WindowListener>.from(_listeners!);
    return localListeners;
  }

  bool get hasListeners {
    return _listeners!.isNotEmpty;
  }

  void addListener(WindowListener listener) {
    _listeners!.add(listener);
  }

  void removeListener(WindowListener listener) {
    _listeners!.remove(listener);
  }

  Future<void> ensureInitialized() async {
    await _channel.invokeMethod('ensureInitialized');
  }

  Future<void> setAsFrameless() async {
    await _channel.invokeMethod('setAsFrameless');
  }

  /// Wait until ready to show.
  Future<void> waitUntilReadyToShow([
    WindowOptions? options,
    VoidCallback? callback,
  ]) async {
    await _channel.invokeMethod('waitUntilReadyToShow');

    var _isFullScreen = await isFullScreen();
    var _isMaximized = await isMaximized();
    var _isMinimized = await isMinimized();

    if (_isFullScreen) await setFullScreen(false);
    if (_isMaximized) await unmaximize();
    if (_isMinimized) await restore();

    if (options?.size != null) await setSize(options!.size!);
    if (options?.center == true) await setAlignment(Alignment.center);
    if (options?.minimumSize != null)
      await setMinimumSize(options!.minimumSize!);
    if (options?.maximumSize != null)
      await setMaximumSize(options!.maximumSize!);
    if (options?.alwaysOnTop != null)
      await setAlwaysOnTop(options!.alwaysOnTop!);
    if (options?.fullScreen != null) await setFullScreen(options!.fullScreen!);
    if (options?.skipTaskbar != null)
      await setSkipTaskbar(options!.skipTaskbar!);
    if (options?.title != null) await setTitle(options!.title!);
    if (options?.titleBarStyle != null)
      await setTitleBarStyle(options!.titleBarStyle!);

    if (callback != null) {
      callback();
    }
  }

  /// Force closing the window.
  Future<void> destroy() async {
    await _channel.invokeMethod('destroy');
  }

  /// Try to close the window.
  Future<void> close() async {
    await _channel.invokeMethod('close');
  }

  /// Check if is intercepting the native close signal.
  Future<bool> isPreventClose() async {
    return await _channel.invokeMethod('isPreventClose');
  }

  /// Set if intercept the native close signal. May useful when combine with the onclose event listener.
  /// This will also prevent the manually triggered close event.
  Future<void> setPreventClose(bool isPreventClose) async {
    final arguments = {
      'isPreventClose': isPreventClose,
    };
    await _channel.invokeMethod('setPreventClose', arguments);
  }

  /// Focuses on the window.
  Future<void> focus() async {
    await _channel.invokeMethod('focus');
  }

  /// Focuses on the window.
  Future<void> showPopup() async {
    await _channel.invokeMethod('showPopup');
  }

  /// Removes focus from the window.
  ///
  /// @platforms macos,windows
  Future<void> blur() async {
    await _channel.invokeMethod('blur');
  }

  /// Returns `bool` - Whether window is focused.
  ///
  /// @platforms macos,windows
  Future<bool> isFocused() async {
    return await _channel.invokeMethod('isFocused');
  }

  /// Returns `bool` - Whether app is active
  ///
  /// @platforms macos
  Future<bool> isActive() async {
    return await _channel.invokeMethod('isActive');
  }

  /// Shows and gives focus to the window.
  Future<void> show({bool inactive = false}) async {
    var isMinimized = await this.isMinimized();
    if (isMinimized) {
      await restore();
    }
    final arguments = <String, dynamic>{
      'inactive': inactive,
    };
    await _channel.invokeMethod('show', arguments);
  }

  /// Hides the window.
  Future<void> hide() async {
    await _channel.invokeMethod('hide');
  }

  /// Returns `bool` - Whether the window is visible to the user.
  Future<bool> isVisible() async {
    return await _channel.invokeMethod('isVisible');
  }

  /// Returns `bool` - Whether the window is maximized.
  Future<bool> isMaximized() async {
    return await _channel.invokeMethod('isMaximized');
  }

  /// Maximizes the window. `vertically` simulates aero snap, only works on Windows
  Future<void> maximize({bool vertically = false}) async {
    final Map<String, dynamic> arguments = {
      'vertically': vertically,
    };
    await _channel.invokeMethod('maximize', arguments);
  }

  /// Unmaximizes the window.
  Future<void> unmaximize() async {
    await _channel.invokeMethod('unmaximize');
  }

  /// Returns `bool` - Whether the window is minimized.
  Future<bool> isMinimized() async {
    return await _channel.invokeMethod('isMinimized');
  }

  /// Minimizes the window. On some platforms the minimized window will be shown in the Dock.
  Future<void> minimize() async {
    await _channel.invokeMethod('minimize');
  }

  /// Restores the window from minimized state to its previous state.
  Future<void> restore() async {
    await _channel.invokeMethod('restore');
  }

  /// Returns `bool` - Whether the window is in fullscreen mode.
  Future<bool> isFullScreen() async {
    return await _channel.invokeMethod('isFullScreen');
  }

  /// Sets whether the window should be in fullscreen mode.
  Future<void> setFullScreen(bool isFullScreen) async {
    final arguments = <String, dynamic>{
      'isFullScreen': isFullScreen,
    };
    await _channel.invokeMethod('setFullScreen', arguments);
  }

  /// This will make a window maintain an aspect ratio.
  Future<void> setAspectRatio(double aspectRatio) async {
    final arguments = <String, dynamic>{
      'aspectRatio': aspectRatio,
    };
    await _channel.invokeMethod('setAspectRatio', arguments);
  }

  /// Sets the background color of the window.
  Future<void> setBackgroundColor(Color backgroundColor) async {
    final arguments = <String, dynamic>{
      'backgroundColorA': backgroundColor.alpha,
      'backgroundColorR': backgroundColor.red,
      'backgroundColorG': backgroundColor.green,
      'backgroundColorB': backgroundColor.blue,
    };
    await _channel.invokeMethod('setBackgroundColor', arguments);
  }

  /// Move the window to a position aligned with the screen.
  Future<void> setAlignment(
    Alignment alignment, {
    bool animate = false,
  }) async {
    var windowSize = await getSize();
    var position = await calcWindowPosition(windowSize, alignment);
    await setPosition(position, animate: animate);
  }

  /// Moves window to the center of the screen.
  Future<void> center({
    bool animate = false,
  }) async {
    var windowSize = await getSize();
    var position = await calcWindowPosition(windowSize, Alignment.center);
    await setPosition(position, animate: animate);
  }

  /// Returns `Rect` - The bounds of the window as Object.
  Future<Rect> getBounds() async {
    final arguments = <String, dynamic>{
      'devicePixelRatio': window.devicePixelRatio,
    };
    final Map<dynamic, dynamic> resultData = await _channel.invokeMethod(
      'getBounds',
      arguments,
    );

    return Rect.fromLTWH(
      resultData['x'],
      resultData['y'],
      resultData['width'],
      resultData['height'],
    );
  }

  /// Resizes and moves the window to the supplied bounds.
  Future<void> setBounds(
    Rect? bounds, {
    Offset? position,
    Size? size,
    bool animate = false,
  }) async {
    final arguments = <String, dynamic>{
      'devicePixelRatio': window.devicePixelRatio,
      'x': bounds?.topLeft.dx ?? position?.dx,
      'y': bounds?.topLeft.dy ?? position?.dy,
      'width': bounds?.size.width ?? size?.width,
      'height': bounds?.size.height ?? size?.height,
      'animate': animate,
    }..removeWhere((key, value) => value == null);
    await _channel.invokeMethod('setBounds', arguments);
  }

  /// Returns `Size` - Contains the window's width and height.
  Future<Size> getSize() async {
    var bounds = await getBounds();
    return bounds.size;
  }

  /// Resizes the window to `width` and `height`.
  Future<void> setSize(Size size, {bool animate = false}) async {
    await setBounds(
      null,
      size: size,
      animate: animate,
    );
  }

  /// Returns `Offset` - Contains the window's current position.
  Future<Offset> getPosition() async {
    var bounds = await getBounds();
    return bounds.topLeft;
  }

  /// Moves window to position.
  Future<void> setPosition(Offset position, {bool animate = false}) async {
    await setBounds(
      null,
      position: position,
      animate: animate,
    );
  }

  /// Sets the minimum size of window to `width` and `height`.
  Future<void> setMinimumSize(Size size) async {
    final arguments = <String, dynamic>{
      'devicePixelRatio': window.devicePixelRatio,
      'width': size.width,
      'height': size.height,
    };
    await _channel.invokeMethod('setMinimumSize', arguments);
  }

  /// Sets the maximum size of window to `width` and `height`.
  Future<void> setMaximumSize(Size size) async {
    final arguments = <String, dynamic>{
      'devicePixelRatio': window.devicePixelRatio,
      'width': size.width,
      'height': size.height,
    };
    await _channel.invokeMethod('setMaximumSize', arguments);
  }

  /// Returns `bool` - Whether the window can be manually resized by the user.
  Future<bool> isResizable() async {
    return await _channel.invokeMethod('isResizable');
  }

  /// Sets whether the window can be manually resized by the user.
<<<<<<< HEAD
  setResizable(isResizable) {
    final arguments = <String, dynamic>{
=======
  setResizable(bool isResizable) {
    final Map<String, dynamic> arguments = {
>>>>>>> aaa2a816
      'isResizable': isResizable,
    };
    _channel.invokeMethod('setResizable', arguments);
  }

  /// Returns `bool` - Whether the window can be moved by user.
  ///
  /// @platforms macos
  Future<bool> isMovable() async {
    return await _channel.invokeMethod('isMovable');
  }

  /// Sets whether the window can be moved by user.
  ///
  /// @platforms macos
<<<<<<< HEAD
  setMovable(isMovable) {
    final arguments = <String, dynamic>{
=======
  setMovable(bool isMovable) {
    final Map<String, dynamic> arguments = {
>>>>>>> aaa2a816
      'isMovable': isMovable,
    };
    _channel.invokeMethod('setMovable', arguments);
  }

  /// Returns `bool` - Whether the window can be manually minimized by the user.
  ///
  /// @platforms macos,windows
  Future<bool> isMinimizable() async {
    return await _channel.invokeMethod('isMinimizable');
  }

  /// Sets whether the window can be manually minimized by user.
  ///
  /// @platforms macos,windows
<<<<<<< HEAD
  setMinimizable(isMinimizable) {
    final arguments = <String, dynamic>{
=======
  setMinimizable(bool isMinimizable) {
    final Map<String, dynamic> arguments = {
>>>>>>> aaa2a816
      'isMinimizable': isMinimizable,
    };
    _channel.invokeMethod('setMinimizable', arguments);
  }

  /// Returns `bool` - Whether the window can be manually closed by user.
  ///
  /// @platforms macos,windows
  Future<bool> isClosable() async {
    return await _channel.invokeMethod('isClosable');
  }

  /// Sets whether the window can be manually closed by user.
  ///
  /// @platforms macos,windows
  Future<void> setClosable(bool isClosable) async {
    final arguments = <String, dynamic>{
      'isClosable': isClosable,
    };
    await _channel.invokeMethod('setClosable', arguments);
  }

  /// Returns `bool` - Whether the window is always on top of other windows.
  Future<bool> isAlwaysOnTop() async {
    return await _channel.invokeMethod('isAlwaysOnTop');
  }

  /// Sets whether the window should show always on top of other windows.
  Future<void> setAlwaysOnTop(bool isAlwaysOnTop) async {
    final arguments = <String, dynamic>{
      'isAlwaysOnTop': isAlwaysOnTop,
    };
    await _channel.invokeMethod('setAlwaysOnTop', arguments);
  }

  /// Returns `bool` - Whether the window is always below other windows.
  Future<bool> isAlwaysOnBottom() async {
    return await _channel.invokeMethod('isAlwaysOnBottom');
  }

  /// Sets whether the window should show always below other windows.
  ///
  /// @platforms linux
  Future<void> setAlwaysOnBottom(bool isAlwaysOnBottom) async {
    final arguments = <String, dynamic>{
      'isAlwaysOnBottom': isAlwaysOnBottom,
    };
    await _channel.invokeMethod('setAlwaysOnBottom', arguments);
  }

  /// Returns `String` - The title of the native window.
  Future<String> getTitle() async {
    return await _channel.invokeMethod('getTitle');
  }

  /// Changes the title of native window to title.
  Future<void> setTitle(String title) async {
    final arguments = <String, dynamic>{
      'title': title,
    };
    await _channel.invokeMethod('setTitle', arguments);
  }

  /// Changes the title bar style of native window.
  Future<void> setTitleBarStyle(
    TitleBarStyle titleBarStyle, {
    bool windowButtonVisibility = true,
  }) async {
    final arguments = <String, dynamic>{
      'titleBarStyle': describeEnum(titleBarStyle),
      'windowButtonVisibility': windowButtonVisibility,
    };
    await _channel.invokeMethod('setTitleBarStyle', arguments);
  }

  /// Returns `int` - The title bar height of the native window.
  Future<int> getTitleBarHeight() async {
    return await _channel.invokeMethod('getTitleBarHeight');
  }

  /// Returns `bool` - Whether skipping taskbar is enabled.
  Future<bool> isSkipTaskbar() async {
    return await _channel.invokeMethod('isSkipTaskbar');
  }

  /// Makes the window not show in the taskbar / dock.
  Future<void> setSkipTaskbar(bool isSkipTaskbar) async {
    final arguments = <String, dynamic>{
      'isSkipTaskbar': isSkipTaskbar,
    };
    await _channel.invokeMethod('setSkipTaskbar', arguments);
  }

  /// Sets progress value in progress bar. Valid range is [0, 1.0].
  ///
  /// @platforms macos
  Future<void> setProgressBar(double progress) async {
    final arguments = <String, dynamic>{
      'progress': progress,
    };
    await _channel.invokeMethod('setProgressBar', arguments);
  }

  /// Sets window/taskbar icon.
  ///
  /// @platforms windows
  Future<void> setIcon(String iconPath) async {
    final arguments = <String, dynamic>{
      'iconPath': path.joinAll([
        path.dirname(Platform.resolvedExecutable),
        'data/flutter_assets',
        iconPath,
      ]),
    };

    await _channel.invokeMethod('setIcon', arguments);
  }

  /// Returns `bool` - Whether the window has a shadow. On Windows, always returns true unless window is frameless.
  ///
  /// @platforms macos,windows
  Future<bool> hasShadow() async {
    return await _channel.invokeMethod('hasShadow');
  }

  /// Sets whether the window should have a shadow. On Windows, doesn't do anything unless window is frameless.
  ///
  /// @platforms macos,windows
  Future<void> setHasShadow(bool hasShadow) async {
    final arguments = <String, dynamic>{
      'hasShadow': hasShadow,
    };
    await _channel.invokeMethod('setHasShadow', arguments);
  }

  /// Returns `double` - between 0.0 (fully transparent) and 1.0 (fully opaque).
  Future<double> getOpacity() async {
    return await _channel.invokeMethod('getOpacity');
  }

  /// Sets the opacity of the window.
  Future<void> setOpacity(double opacity) async {
    final arguments = <String, dynamic>{
      'opacity': opacity,
    };
    await _channel.invokeMethod('setOpacity', arguments);
  }

  /// Sets the brightness of the window.
  ///
  /// @platforms macos,windows
  Future<void> setBrightness(Brightness brightness) async {
    final arguments = <String, dynamic>{
      'brightness': describeEnum(brightness),
    };
    await _channel.invokeMethod('setBrightness', arguments);
  }

  /// Makes the window ignore all mouse events.
  ///
  /// All mouse events happened in this window will be passed to the window below this window, but if this window has focus, it will still receive keyboard events.
  Future<void> setIgnoreMouseEvents(bool ignore, {bool forward = false}) async {
    final arguments = <String, dynamic>{
      'ignore': ignore,
      'forward': forward,
    };
    await _channel.invokeMethod('setIgnoreMouseEvents', arguments);
  }

  Future<void> popUpWindowMenu() async {
    final arguments = <String, dynamic>{};
    await _channel.invokeMethod('popUpWindowMenu', arguments);
  }

  /// Starts a window drag based on the specified mouse-down event.
  Future<void> startDragging() async {
    await _channel.invokeMethod('startDragging');
  }

  /// Starts a window resize based on the specified mouse-down & mouse-move event.
  ///
  /// @platforms linux,windows
  Future<void> startResizing(ResizeEdge resizeEdge) {
    return _channel.invokeMethod<bool>(
      'startResizing',
      {
        'resizeEdge': describeEnum(resizeEdge),
        'top': resizeEdge == ResizeEdge.top ||
            resizeEdge == ResizeEdge.topLeft ||
            resizeEdge == ResizeEdge.topRight,
        'bottom': resizeEdge == ResizeEdge.bottom ||
            resizeEdge == ResizeEdge.bottomLeft ||
            resizeEdge == ResizeEdge.bottomRight,
        'right': resizeEdge == ResizeEdge.right ||
            resizeEdge == ResizeEdge.topRight ||
            resizeEdge == ResizeEdge.bottomRight,
        'left': resizeEdge == ResizeEdge.left ||
            resizeEdge == ResizeEdge.topLeft ||
            resizeEdge == ResizeEdge.bottomLeft,
      },
    );
  }

  Future<bool> isSubWindow() async {
    return await _channel.invokeMethod('isSubWindow');
  }

  Future<void> createSubWindow({
    Size? size,
    Offset? position,
    bool center = true,
    required String title,
  }) async {
    final arguments = <String, dynamic>{
      'width': size?.width,
      'height': size?.height,
      'x': position?.dx,
      'y': position?.dy,
      'center': center,
      'title': title,
    }..removeWhere((key, value) => value == null);
    await _channel.invokeMethod('createSubWindow', arguments);
  }
}

final windowManager = WindowManager.instance;<|MERGE_RESOLUTION|>--- conflicted
+++ resolved
@@ -161,7 +161,9 @@
     await _channel.invokeMethod('focus');
   }
 
-  /// Focuses on the window.
+  /// Shows a notification like popup as an inactive, floating window
+  ///
+  /// @patform macos
   Future<void> showPopup() async {
     await _channel.invokeMethod('showPopup');
   }
@@ -216,7 +218,7 @@
 
   /// Maximizes the window. `vertically` simulates aero snap, only works on Windows
   Future<void> maximize({bool vertically = false}) async {
-    final Map<String, dynamic> arguments = {
+    final arguments = <String, dynamic>{
       'vertically': vertically,
     };
     await _channel.invokeMethod('maximize', arguments);
@@ -385,13 +387,8 @@
   }
 
   /// Sets whether the window can be manually resized by the user.
-<<<<<<< HEAD
-  setResizable(isResizable) {
-    final arguments = <String, dynamic>{
-=======
-  setResizable(bool isResizable) {
-    final Map<String, dynamic> arguments = {
->>>>>>> aaa2a816
+  void setResizable(bool isResizable) {
+    final arguments = {
       'isResizable': isResizable,
     };
     _channel.invokeMethod('setResizable', arguments);
@@ -407,13 +404,8 @@
   /// Sets whether the window can be moved by user.
   ///
   /// @platforms macos
-<<<<<<< HEAD
-  setMovable(isMovable) {
-    final arguments = <String, dynamic>{
-=======
-  setMovable(bool isMovable) {
-    final Map<String, dynamic> arguments = {
->>>>>>> aaa2a816
+  void setMovable(bool isMovable) {
+    final arguments = {
       'isMovable': isMovable,
     };
     _channel.invokeMethod('setMovable', arguments);
@@ -429,13 +421,8 @@
   /// Sets whether the window can be manually minimized by user.
   ///
   /// @platforms macos,windows
-<<<<<<< HEAD
-  setMinimizable(isMinimizable) {
-    final arguments = <String, dynamic>{
-=======
-  setMinimizable(bool isMinimizable) {
-    final Map<String, dynamic> arguments = {
->>>>>>> aaa2a816
+  void setMinimizable(bool isMinimizable) {
+    final arguments = {
       'isMinimizable': isMinimizable,
     };
     _channel.invokeMethod('setMinimizable', arguments);
