import 'dart:async';
import 'dart:io';
import 'dart:ui';

import 'package:flutter/foundation.dart';
import 'package:flutter/material.dart';
import 'package:flutter/services.dart';
import 'package:path/path.dart' as path;
import 'package:window_manager/src/resize_edge.dart';
import 'package:window_manager/src/title_bar_style.dart';
import 'package:window_manager/src/utils/calc_window_position.dart';
import 'package:window_manager/src/window_listener.dart';
import 'package:window_manager/src/window_options.dart';

const kWindowEventClose = 'close';
const kWindowEventFocus = 'focus';
const kWindowEventBlur = 'blur';
const kWindowEventMaximize = 'maximize';
const kWindowEventUnmaximize = 'unmaximize';
const kWindowEventMinimize = 'minimize';
const kWindowEventRestore = 'restore';
const kWindowEventResize = 'resize';
const kWindowEventResized = 'resized';
const kWindowEventMove = 'move';
const kWindowEventMoved = 'moved';
const kWindowEventEnterFullScreen = 'enter-full-screen';
const kWindowEventLeaveFullScreen = 'leave-full-screen';

// WindowManager
class WindowManager {
  WindowManager._() {
    _channel.setMethodCallHandler(_methodCallHandler);
  }

  /// The shared instance of [WindowManager].
  static final WindowManager instance = WindowManager._();

  final MethodChannel _channel = const MethodChannel('window_manager');

<<<<<<< HEAD
  final ObserverList<WindowListener>? _listeners =
      ObserverList<WindowListener>();

  Future<void> _methodCallHandler(MethodCall call) async {
    if (_listeners == null) return;

    for (final listener in listeners) {
      if (!_listeners!.contains(listener)) {
=======
  final ObserverList<WindowListener> _listeners =
      ObserverList<WindowListener>();

  Future<void> _methodCallHandler(MethodCall call) async {
    for (final WindowListener listener in listeners) {
      if (!_listeners.contains(listener)) {
>>>>>>> 64c058e5
        return;
      }

      if (call.method != 'onEvent') throw UnimplementedError();

      String eventName = call.arguments['eventName'];
      listener.onWindowEvent(eventName);
      var funcMap = <String, Function>{
        kWindowEventClose: listener.onWindowClose,
        kWindowEventFocus: listener.onWindowFocus,
        kWindowEventBlur: listener.onWindowBlur,
        kWindowEventMaximize: listener.onWindowMaximize,
        kWindowEventUnmaximize: listener.onWindowUnmaximize,
        kWindowEventMinimize: listener.onWindowMinimize,
        kWindowEventRestore: listener.onWindowRestore,
        kWindowEventResize: listener.onWindowResize,
        kWindowEventResized: listener.onWindowResized,
        kWindowEventMove: listener.onWindowMove,
        kWindowEventMoved: listener.onWindowMoved,
        kWindowEventEnterFullScreen: listener.onWindowEnterFullScreen,
        kWindowEventLeaveFullScreen: listener.onWindowLeaveFullScreen,
      };
      funcMap[eventName]?.call();
    }
  }

  List<WindowListener> get listeners {
<<<<<<< HEAD
    final localListeners = List<WindowListener>.from(_listeners!);
=======
    final List<WindowListener> localListeners =
        List<WindowListener>.from(_listeners);
>>>>>>> 64c058e5
    return localListeners;
  }

  bool get hasListeners {
    return _listeners.isNotEmpty;
  }

  void addListener(WindowListener listener) {
    _listeners.add(listener);
  }

  void removeListener(WindowListener listener) {
    _listeners.remove(listener);
  }

  double getDevicePixelRatio() {
    // Subsequent version, remove this deprecated member.
    // ignore: deprecated_member_use
    return window.devicePixelRatio;
  }

  Future<void> ensureInitialized() async {
    await _channel.invokeMethod('ensureInitialized');
  }

  Future<void> setAsFrameless() async {
    await _channel.invokeMethod('setAsFrameless');
  }

  /// Wait until ready to show.
  Future<void> waitUntilReadyToShow([
    WindowOptions? options,
    VoidCallback? callback,
  ]) async {
    await _channel.invokeMethod('waitUntilReadyToShow');

<<<<<<< HEAD
    var _isFullScreen = await isFullScreen();
    var _isMaximized = await isMaximized();
    var _isMinimized = await isMinimized();

    if (_isFullScreen) await setFullScreen(false);
    if (_isMaximized) await unmaximize();
    if (_isMinimized) await restore();
=======
    if (await isFullScreen()) await setFullScreen(false);
    if (await isMaximized()) await unmaximize();
    if (await isMinimized()) await restore();
>>>>>>> 64c058e5

    if (options?.size != null) await setSize(options!.size!);
    if (options?.center == true) await setAlignment(Alignment.center);
    if (options?.minimumSize != null) {
      await setMinimumSize(options!.minimumSize!);
    }
    if (options?.maximumSize != null) {
      await setMaximumSize(options!.maximumSize!);
    }
    if (options?.alwaysOnTop != null) {
      await setAlwaysOnTop(options!.alwaysOnTop!);
    }
    if (options?.fullScreen != null) await setFullScreen(options!.fullScreen!);
    if (options?.backgroundColor != null) {
      await setBackgroundColor(options!.backgroundColor!);
    }
    if (options?.skipTaskbar != null) {
      await setSkipTaskbar(options!.skipTaskbar!);
    }
    if (options?.title != null) await setTitle(options!.title!);
    if (options?.titleBarStyle != null) {
      await setTitleBarStyle(
        options!.titleBarStyle!,
        windowButtonVisibility: options.windowButtonVisibility ?? true,
      );
    }

    if (callback != null) {
      callback();
    }
  }

  /// Force closing the window.
  Future<void> destroy() async {
    await _channel.invokeMethod('destroy');
  }

  /// Try to close the window.
  Future<void> close() async {
    await _channel.invokeMethod('close');
  }

  /// Check if is intercepting the native close signal.
  Future<bool> isPreventClose() async {
    return await _channel.invokeMethod('isPreventClose');
  }

  /// Set if intercept the native close signal. May useful when combine with the onclose event listener.
  /// This will also prevent the manually triggered close event.
  Future<void> setPreventClose(bool isPreventClose) async {
    final arguments = {
      'isPreventClose': isPreventClose,
    };
    await _channel.invokeMethod('setPreventClose', arguments);
  }

  /// Focuses on the window.
  Future<void> focus() async {
    await _channel.invokeMethod('focus');
  }

  /// Removes focus from the window.
  ///
  /// @platforms macos,windows
  Future<void> blur() async {
    await _channel.invokeMethod('blur');
  }

  /// Returns `bool` - Whether window is focused.
  ///
  /// @platforms macos,windows
  Future<bool> isFocused() async {
    return await _channel.invokeMethod('isFocused');
  }

  /// Returns `bool` - Whether app is active
  ///
  /// @platforms macos,windows
  Future<bool> isActive() async {
    return await _channel.invokeMethod('isActive');
  }

  /// Returns `bool` - Whether app is hidden on Blur Event
  ///
  /// @platforms windows
  Future<bool> isHiddenOnBlur() async {
    return await _channel.invokeMethod('isHiddenOnBlur');
  }

  /// Sets whether the window is hidden on Blur event.
  ///
  /// @platforms windows
  Future<void> setHiddenOnBlur({bool hiddenOnBlur = false}) async {
    final arguments = <String, dynamic>{
      'hiddenOnBlur': hiddenOnBlur,
    };
    return await _channel.invokeMethod('setHiddenOnBlur', arguments);
  }

  /// Returns `bool` - Whether the window gets automatically hidden when you click outside of it.
  ///
  /// @platforms macos,windows
  Future<bool> isHideWindowOnDeactivate() async {
    return await _channel.invokeMethod('isHideWindowOnDeactivate');
  }

  /// Sets whether the window gets automatically hidden when you click outside of it.
  ///
  /// @platforms macos,windows
  Future<void> setHideOnDeactivate(bool hideOnDeactivate) async {
    final arguments = {
      'hideOnDeactivate': hideOnDeactivate,
    };
    await _channel.invokeMethod('setHideOnDeactivate', arguments);
  }

  /// Shows and gives focus to the window.
  Future<void> show({bool inactive = false}) async {
    var isMinimized = await this.isMinimized();
    if (isMinimized) {
      await restore();
    }
    final arguments = <String, dynamic>{
      'inactive': inactive,
    };
    await _channel.invokeMethod('show', arguments);
  }

  /// Hides the window.
  Future<void> hide() async {
    await _channel.invokeMethod('hide');
  }

  /// Returns `bool` - Whether the window is visible to the user.
  Future<bool> isVisible() async {
    return await _channel.invokeMethod('isVisible');
  }

  /// Returns `bool` - Whether the window is maximized.
  Future<bool> isMaximized() async {
    return await _channel.invokeMethod('isMaximized');
  }

  /// Maximizes the window. `vertically` simulates aero snap, only works on Windows
  Future<void> maximize({bool vertically = false}) async {
    final arguments = <String, dynamic>{
      'vertically': vertically,
    };
    await _channel.invokeMethod('maximize', arguments);
  }

  /// Unmaximizes the window.
  Future<void> unmaximize() async {
    await _channel.invokeMethod('unmaximize');
  }

  /// Returns `bool` - Whether the window is minimized.
  Future<bool> isMinimized() async {
    return await _channel.invokeMethod('isMinimized');
  }

  /// Minimizes the window. On some platforms the minimized window will be shown in the Dock.
  Future<void> minimize() async {
    await _channel.invokeMethod('minimize');
  }

  /// Restores the window from minimized state to its previous state.
  Future<void> restore() async {
    await _channel.invokeMethod('restore');
  }

  /// Returns `bool` - Whether the window is in fullscreen mode.
  Future<bool> isFullScreen() async {
    return await _channel.invokeMethod('isFullScreen');
  }

  /// Sets whether the window should be in fullscreen mode.
  Future<void> setFullScreen(bool isFullScreen) async {
    final arguments = <String, dynamic>{
      'isFullScreen': isFullScreen,
    };
    await _channel.invokeMethod('setFullScreen', arguments);
  }

  /// This will make a window maintain an aspect ratio.
  Future<void> setAspectRatio(double aspectRatio) async {
    final arguments = <String, dynamic>{
      'aspectRatio': aspectRatio,
    };
    await _channel.invokeMethod('setAspectRatio', arguments);
  }

  /// Sets the background color of the window.
  Future<void> setBackgroundColor(Color backgroundColor) async {
    final arguments = <String, dynamic>{
      'backgroundColorA': backgroundColor.alpha,
      'backgroundColorR': backgroundColor.red,
      'backgroundColorG': backgroundColor.green,
      'backgroundColorB': backgroundColor.blue,
    };
    await _channel.invokeMethod('setBackgroundColor', arguments);
  }

  /// Move the window to a position aligned with the screen.
  Future<void> setAlignment(
    Alignment alignment, {
    bool animate = false,
  }) async {
<<<<<<< HEAD
    var windowSize = await getSize();
    var position = await calcWindowPosition(windowSize, alignment);
=======
    Size windowSize = await getSize();
    Offset position = await calcWindowPosition(windowSize, alignment);
>>>>>>> 64c058e5
    await setPosition(position, animate: animate);
  }

  /// Moves window to the center of the screen.
  Future<void> center({
    bool animate = false,
  }) async {
<<<<<<< HEAD
    var windowSize = await getSize();
    var position = await calcWindowPosition(windowSize, Alignment.center);
=======
    Size windowSize = await getSize();
    Offset position = await calcWindowPosition(windowSize, Alignment.center);
>>>>>>> 64c058e5
    await setPosition(position, animate: animate);
  }

  /// Returns `Rect` - The bounds of the window as Object.
  Future<Rect> getBounds() async {
<<<<<<< HEAD
    final arguments = <String, dynamic>{
      'devicePixelRatio': window.devicePixelRatio,
=======
    final Map<String, dynamic> arguments = {
      'devicePixelRatio': getDevicePixelRatio(),
>>>>>>> 64c058e5
    };
    final Map<dynamic, dynamic> resultData = await _channel.invokeMethod(
      'getBounds',
      arguments,
    );

    return Rect.fromLTWH(
      resultData['x'],
      resultData['y'],
      resultData['width'],
      resultData['height'],
    );
  }

  /// Resizes and moves the window to the supplied bounds.
  Future<void> setBounds(
    Rect? bounds, {
    Offset? position,
    Size? size,
    bool animate = false,
  }) async {
<<<<<<< HEAD
    final arguments = <String, dynamic>{
      'devicePixelRatio': window.devicePixelRatio,
=======
    final Map<String, dynamic> arguments = {
      'devicePixelRatio': getDevicePixelRatio(),
>>>>>>> 64c058e5
      'x': bounds?.topLeft.dx ?? position?.dx,
      'y': bounds?.topLeft.dy ?? position?.dy,
      'width': bounds?.size.width ?? size?.width,
      'height': bounds?.size.height ?? size?.height,
      'animate': animate,
    }..removeWhere((key, value) => value == null);
    await _channel.invokeMethod('setBounds', arguments);
  }

  /// Returns `Size` - Contains the window's width and height.
  Future<Size> getSize() async {
    var bounds = await getBounds();
    return bounds.size;
  }

  /// Resizes the window to `width` and `height`.
  Future<void> setSize(Size size, {bool animate = false}) async {
    await setBounds(
      null,
      size: size,
      animate: animate,
    );
  }

  /// Returns `Offset` - Contains the window's current position.
  Future<Offset> getPosition() async {
    var bounds = await getBounds();
    return bounds.topLeft;
  }

  /// Moves window to position.
  Future<void> setPosition(Offset position, {bool animate = false}) async {
    await setBounds(
      null,
      position: position,
      animate: animate,
    );
  }

  /// Sets the minimum size of window to `width` and `height`.
  Future<void> setMinimumSize(Size size) async {
<<<<<<< HEAD
    final arguments = <String, dynamic>{
      'devicePixelRatio': window.devicePixelRatio,
=======
    final Map<String, dynamic> arguments = {
      'devicePixelRatio': getDevicePixelRatio(),
>>>>>>> 64c058e5
      'width': size.width,
      'height': size.height,
    };
    await _channel.invokeMethod('setMinimumSize', arguments);
  }

  /// Sets the maximum size of window to `width` and `height`.
  Future<void> setMaximumSize(Size size) async {
<<<<<<< HEAD
    final arguments = <String, dynamic>{
      'devicePixelRatio': window.devicePixelRatio,
=======
    final Map<String, dynamic> arguments = {
      'devicePixelRatio': getDevicePixelRatio(),
>>>>>>> 64c058e5
      'width': size.width,
      'height': size.height,
    };
    await _channel.invokeMethod('setMaximumSize', arguments);
  }

  /// Returns `bool` - Whether the window can be manually resized by the user.
  Future<bool> isResizable() async {
    return await _channel.invokeMethod('isResizable');
  }

  /// Sets whether the window can be manually resized by the user.
  Future<void> setResizable(bool isResizable) async {
    final Map<String, dynamic> arguments = {
      'isResizable': isResizable,
    };
    await _channel.invokeMethod('setResizable', arguments);
  }

  /// Returns `bool` - Whether the window can be moved by user.
  ///
  /// @platforms macos
  Future<bool> isMovable() async {
    return await _channel.invokeMethod('isMovable');
  }

  /// Sets whether the window can be moved by user.
  ///
  /// @platforms macos
  Future<void> setMovable(bool isMovable) async {
    final Map<String, dynamic> arguments = {
      'isMovable': isMovable,
    };
    await _channel.invokeMethod('setMovable', arguments);
  }

  /// Returns `bool` - Whether the window can be manually minimized by the user.
  ///
  /// @platforms macos,windows
  Future<bool> isMinimizable() async {
    return await _channel.invokeMethod('isMinimizable');
  }

  /// Sets whether the window can be manually minimized by user.
  ///
  /// @platforms macos,windows
  Future<void> setMinimizable(bool isMinimizable) async {
    final Map<String, dynamic> arguments = {
      'isMinimizable': isMinimizable,
    };
    await _channel.invokeMethod('setMinimizable', arguments);
  }

  /// Returns `bool` - Whether the window can be manually closed by user.
  ///
  /// @platforms windows
  Future<bool> isClosable() async {
    return await _channel.invokeMethod('isClosable');
  }

  /// Returns `bool` - Whether the window can be manually maximized by the user.
  ///
  /// @platforms windows
  Future<bool> isMaximizable() async {
    return await _channel.invokeMethod('isMaximizable');
  }

  /// Sets whether the window can be manually maximized by the user.
  Future<void> setMaximizable(bool isMaximizable) async {
    final Map<String, dynamic> arguments = {
      'isMaximizable': isMaximizable,
    };
    await _channel.invokeMethod('setMaximizable', arguments);
  }

  /// Sets whether the window can be manually closed by user.
  ///
  /// @platforms macos,windows
  Future<void> setClosable(bool isClosable) async {
    final arguments = <String, dynamic>{
      'isClosable': isClosable,
    };
    await _channel.invokeMethod('setClosable', arguments);
  }

  /// Returns `bool` - Whether the window is always on top of other windows.
  Future<bool> isAlwaysOnTop() async {
    return await _channel.invokeMethod('isAlwaysOnTop');
  }

  /// Sets whether the window should show always on top of other windows.
  Future<void> setAlwaysOnTop(bool isAlwaysOnTop) async {
    final arguments = <String, dynamic>{
      'isAlwaysOnTop': isAlwaysOnTop,
    };
    await _channel.invokeMethod('setAlwaysOnTop', arguments);
  }

  /// Returns `bool` - Whether the window is always below other windows.
  Future<bool> isAlwaysOnBottom() async {
    return await _channel.invokeMethod('isAlwaysOnBottom');
  }

  /// Sets whether the window should show always below other windows.
  ///
  /// @platforms linux,windows
  Future<void> setAlwaysOnBottom(bool isAlwaysOnBottom) async {
    final arguments = <String, dynamic>{
      'isAlwaysOnBottom': isAlwaysOnBottom,
    };
    await _channel.invokeMethod('setAlwaysOnBottom', arguments);
  }

  /// Returns `String` - The title of the native window.
  Future<String> getTitle() async {
    return await _channel.invokeMethod('getTitle');
  }

  /// Changes the title of native window to title.
  Future<void> setTitle(String title) async {
    final arguments = <String, dynamic>{
      'title': title,
    };
    await _channel.invokeMethod('setTitle', arguments);
  }

  /// Changes the title bar style of native window.
  Future<void> setTitleBarStyle(
    TitleBarStyle titleBarStyle, {
    bool windowButtonVisibility = true,
  }) async {
    final arguments = <String, dynamic>{
      'titleBarStyle': describeEnum(titleBarStyle),
      'windowButtonVisibility': windowButtonVisibility,
    };
    await _channel.invokeMethod('setTitleBarStyle', arguments);
  }

  /// Returns `int` - The title bar height of the native window.
  Future<int> getTitleBarHeight() async {
    return await _channel.invokeMethod('getTitleBarHeight');
  }

  /// Returns `bool` - Whether skipping taskbar is enabled.
  Future<bool> isSkipTaskbar() async {
    return await _channel.invokeMethod('isSkipTaskbar');
  }

  /// Makes the window not show in the taskbar / dock.
  Future<void> setSkipTaskbar(bool isSkipTaskbar) async {
    final arguments = <String, dynamic>{
      'isSkipTaskbar': isSkipTaskbar,
    };
    await _channel.invokeMethod('setSkipTaskbar', arguments);
  }

  /// Sets progress value in progress bar. Valid range is [0, 1.0].
  ///
  /// @platforms macos,windows
  Future<void> setProgressBar(double progress) async {
    final arguments = <String, dynamic>{
      'progress': progress,
    };
    await _channel.invokeMethod('setProgressBar', arguments);
  }

  /// Sets window/taskbar icon.
  ///
  /// @platforms windows
  Future<void> setIcon(String iconPath) async {
    final arguments = <String, dynamic>{
      'iconPath': path.joinAll([
        path.dirname(Platform.resolvedExecutable),
        'data/flutter_assets',
        iconPath,
      ]),
    };

    await _channel.invokeMethod('setIcon', arguments);
  }

  /// Returns `bool` - Whether the window is visible on all workspaces.
  ///
  /// @platforms macos
  Future<bool> isVisibleOnAllWorkspaces() async {
    return await _channel.invokeMethod('isVisibleOnAllWorkspaces');
  }

  /// Sets whether the window should be visible on all workspaces.
  ///
  /// Note: If you need to support dragging a window on top of a fullscreen
  /// window on another screen, you need to modify MainFlutterWindow
  /// to inherit from NSPanel
  ///
  /// ```swift
  /// class MainFlutterWindow: NSPanel {
  ///     // ...
  /// }
  /// ```
  ///
  /// @platforms macos
  Future<void> setVisibleOnAllWorkspaces(
    bool visible, {
    bool? visibleOnFullScreen,
  }) async {
    final Map<String, dynamic> arguments = {
      'visible': visible,
      'visibleOnFullScreen': visibleOnFullScreen ?? false,
    };
    await _channel.invokeMethod('setVisibleOnAllWorkspaces', arguments);
  }

  /// Set/unset label on taskbar(dock) app icon
  ///
  /// Note that it's required to request access at your AppDelegate.swift like this:
  /// UNUserNotificationCenter.current().requestAuthorization(options: [.alert, .badge])
  ///
  /// @platforms macos
  Future<void> setBadgeLabel([String? label]) async {
    final Map<String, dynamic> arguments = {
      'label': label ?? '',
    };
    await _channel.invokeMethod('setBadgeLabel', arguments);
  }

  /// Returns `bool` - Whether the window has a shadow. On Windows, always returns true unless window is frameless.
  ///
  /// @platforms macos,windows
  Future<bool> hasShadow() async {
    return await _channel.invokeMethod('hasShadow');
  }

  /// Sets whether the window should have a shadow. On Windows, doesn't do anything unless window is frameless.
  ///
  /// @platforms macos,windows
  Future<void> setHasShadow(bool hasShadow) async {
    final arguments = <String, dynamic>{
      'hasShadow': hasShadow,
    };
    await _channel.invokeMethod('setHasShadow', arguments);
  }

  /// Returns `double` - between 0.0 (fully transparent) and 1.0 (fully opaque).
  Future<double> getOpacity() async {
    return await _channel.invokeMethod('getOpacity');
  }

  /// Sets the opacity of the window.
  Future<void> setOpacity(double opacity) async {
    final arguments = <String, dynamic>{
      'opacity': opacity,
    };
    await _channel.invokeMethod('setOpacity', arguments);
  }

  /// Sets the brightness of the window.
  Future<void> setBrightness(Brightness brightness) async {
    final arguments = <String, dynamic>{
      'brightness': describeEnum(brightness),
    };
    await _channel.invokeMethod('setBrightness', arguments);
  }

  /// Makes the window ignore all mouse events.
  ///
  /// All mouse events happened in this window will be passed to the window below this window, but if this window has focus, it will still receive keyboard events.
  Future<void> setIgnoreMouseEvents(bool ignore, {bool forward = false}) async {
    final arguments = <String, dynamic>{
      'ignore': ignore,
      'forward': forward,
    };
    await _channel.invokeMethod('setIgnoreMouseEvents', arguments);
  }

  Future<void> popUpWindowMenu() async {
    final arguments = <String, dynamic>{};
    await _channel.invokeMethod('popUpWindowMenu', arguments);
  }

  /// Starts a window drag based on the specified mouse-down event.
  Future<void> startDragging() async {
    await _channel.invokeMethod('startDragging');
  }

  /// Starts a window resize based on the specified mouse-down & mouse-move event.
  ///
  /// @platforms linux,windows
  Future<void> startResizing(ResizeEdge resizeEdge) {
    return _channel.invokeMethod<bool>(
      'startResizing',
      {
        'resizeEdge': describeEnum(resizeEdge),
        'top': resizeEdge == ResizeEdge.top ||
            resizeEdge == ResizeEdge.topLeft ||
            resizeEdge == ResizeEdge.topRight,
        'bottom': resizeEdge == ResizeEdge.bottom ||
            resizeEdge == ResizeEdge.bottomLeft ||
            resizeEdge == ResizeEdge.bottomRight,
        'right': resizeEdge == ResizeEdge.right ||
            resizeEdge == ResizeEdge.topRight ||
            resizeEdge == ResizeEdge.bottomRight,
        'left': resizeEdge == ResizeEdge.left ||
            resizeEdge == ResizeEdge.topLeft ||
            resizeEdge == ResizeEdge.bottomLeft,
      },
    );
  }

  /// Grabs the keyboard.
  /// @platforms linux
  Future<bool> grabKeyboard() async {
    return await _channel.invokeMethod('grabKeyboard');
  }

  /// Ungrabs the keyboard.
  /// @platforms linux
  Future<bool> ungrabKeyboard() async {
    return await _channel.invokeMethod('ungrabKeyboard');
  }
}

final windowManager = WindowManager.instance;<|MERGE_RESOLUTION|>--- conflicted
+++ resolved
@@ -37,23 +37,12 @@
 
   final MethodChannel _channel = const MethodChannel('window_manager');
 
-<<<<<<< HEAD
-  final ObserverList<WindowListener>? _listeners =
-      ObserverList<WindowListener>();
-
-  Future<void> _methodCallHandler(MethodCall call) async {
-    if (_listeners == null) return;
-
-    for (final listener in listeners) {
-      if (!_listeners!.contains(listener)) {
-=======
   final ObserverList<WindowListener> _listeners =
       ObserverList<WindowListener>();
 
   Future<void> _methodCallHandler(MethodCall call) async {
     for (final WindowListener listener in listeners) {
       if (!_listeners.contains(listener)) {
->>>>>>> 64c058e5
         return;
       }
 
@@ -81,12 +70,8 @@
   }
 
   List<WindowListener> get listeners {
-<<<<<<< HEAD
-    final localListeners = List<WindowListener>.from(_listeners!);
-=======
     final List<WindowListener> localListeners =
         List<WindowListener>.from(_listeners);
->>>>>>> 64c058e5
     return localListeners;
   }
 
@@ -123,19 +108,9 @@
   ]) async {
     await _channel.invokeMethod('waitUntilReadyToShow');
 
-<<<<<<< HEAD
-    var _isFullScreen = await isFullScreen();
-    var _isMaximized = await isMaximized();
-    var _isMinimized = await isMinimized();
-
-    if (_isFullScreen) await setFullScreen(false);
-    if (_isMaximized) await unmaximize();
-    if (_isMinimized) await restore();
-=======
     if (await isFullScreen()) await setFullScreen(false);
     if (await isMaximized()) await unmaximize();
     if (await isMinimized()) await restore();
->>>>>>> 64c058e5
 
     if (options?.size != null) await setSize(options!.size!);
     if (options?.center == true) await setAlignment(Alignment.center);
@@ -344,13 +319,8 @@
     Alignment alignment, {
     bool animate = false,
   }) async {
-<<<<<<< HEAD
-    var windowSize = await getSize();
-    var position = await calcWindowPosition(windowSize, alignment);
-=======
     Size windowSize = await getSize();
     Offset position = await calcWindowPosition(windowSize, alignment);
->>>>>>> 64c058e5
     await setPosition(position, animate: animate);
   }
 
@@ -358,25 +328,15 @@
   Future<void> center({
     bool animate = false,
   }) async {
-<<<<<<< HEAD
-    var windowSize = await getSize();
-    var position = await calcWindowPosition(windowSize, Alignment.center);
-=======
     Size windowSize = await getSize();
     Offset position = await calcWindowPosition(windowSize, Alignment.center);
->>>>>>> 64c058e5
     await setPosition(position, animate: animate);
   }
 
   /// Returns `Rect` - The bounds of the window as Object.
   Future<Rect> getBounds() async {
-<<<<<<< HEAD
-    final arguments = <String, dynamic>{
-      'devicePixelRatio': window.devicePixelRatio,
-=======
     final Map<String, dynamic> arguments = {
       'devicePixelRatio': getDevicePixelRatio(),
->>>>>>> 64c058e5
     };
     final Map<dynamic, dynamic> resultData = await _channel.invokeMethod(
       'getBounds',
@@ -398,13 +358,8 @@
     Size? size,
     bool animate = false,
   }) async {
-<<<<<<< HEAD
-    final arguments = <String, dynamic>{
-      'devicePixelRatio': window.devicePixelRatio,
-=======
     final Map<String, dynamic> arguments = {
       'devicePixelRatio': getDevicePixelRatio(),
->>>>>>> 64c058e5
       'x': bounds?.topLeft.dx ?? position?.dx,
       'y': bounds?.topLeft.dy ?? position?.dy,
       'width': bounds?.size.width ?? size?.width,
@@ -446,13 +401,8 @@
 
   /// Sets the minimum size of window to `width` and `height`.
   Future<void> setMinimumSize(Size size) async {
-<<<<<<< HEAD
-    final arguments = <String, dynamic>{
-      'devicePixelRatio': window.devicePixelRatio,
-=======
     final Map<String, dynamic> arguments = {
       'devicePixelRatio': getDevicePixelRatio(),
->>>>>>> 64c058e5
       'width': size.width,
       'height': size.height,
     };
@@ -461,13 +411,8 @@
 
   /// Sets the maximum size of window to `width` and `height`.
   Future<void> setMaximumSize(Size size) async {
-<<<<<<< HEAD
-    final arguments = <String, dynamic>{
-      'devicePixelRatio': window.devicePixelRatio,
-=======
     final Map<String, dynamic> arguments = {
       'devicePixelRatio': getDevicePixelRatio(),
->>>>>>> 64c058e5
       'width': size.width,
       'height': size.height,
     };
